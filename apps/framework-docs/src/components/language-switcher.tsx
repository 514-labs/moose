import React from "react";
import {
  Select,
  SelectContent,
  SelectGroup,
  SelectItem,
  SelectLabel,
  SelectTrigger,
  SelectValue,
} from "@/components/ui/select";
import { useLanguage } from "./LanguageContext";

export function LanguageSwitcher() {
  const { language, setLanguage } = useLanguage();

  const handleChange = (value: "typescript" | "python") => {
    setLanguage(value);
  };

  return (
<<<<<<< HEAD
    <div className="sticky top-10 bg-white dark:bg-black z-10 py-10 pb-5 flex flex-row w-full border-b justify-between">
      <label htmlFor="language-select" className="font-semibold leading-10">
        Viewing
      </label>
      <Select onValueChange={handleChange} value={language}>
        <SelectTrigger
          id="language-select"
          className="border rounded p-2 text-moose-white w-auto"
=======
    <div className="my-5 flex flex-row w-full border-t border-b justify-between bg-black sticky top-20 z-99999">
      <Heading level={HeadingLevel.l5} className="text-captialize">
        Viewing {language}
      </Heading>
      <Heading level={HeadingLevel.l5}>
        switch to{" "}
        <span
          className="text-moose-purple hover:cursor-pointer"
          onClick={() => setLanguage(otherLanguage)}
>>>>>>> 9541ee79
        >
          <SelectValue placeholder="TypeScript" />
        </SelectTrigger>
        <SelectContent>
          <SelectItem value="typescript">TypeScript</SelectItem>
          <SelectItem value="python">Python</SelectItem>
        </SelectContent>
      </Select>
    </div>
  );
}<|MERGE_RESOLUTION|>--- conflicted
+++ resolved
@@ -3,11 +3,14 @@
   Select,
   SelectContent,
   SelectGroup,
+  SelectGroup,
   SelectItem,
+  SelectLabel,
   SelectLabel,
   SelectTrigger,
   SelectValue,
 } from "@/components/ui/select";
+import { useLanguage } from "./LanguageContext";
 import { useLanguage } from "./LanguageContext";
 
 export function LanguageSwitcher() {
@@ -16,9 +19,11 @@
   const handleChange = (value: "typescript" | "python") => {
     setLanguage(value);
   };
+  const handleChange = (value: "typescript" | "python") => {
+    setLanguage(value);
+  };
 
   return (
-<<<<<<< HEAD
     <div className="sticky top-10 bg-white dark:bg-black z-10 py-10 pb-5 flex flex-row w-full border-b justify-between">
       <label htmlFor="language-select" className="font-semibold leading-10">
         Viewing
@@ -27,17 +32,22 @@
         <SelectTrigger
           id="language-select"
           className="border rounded p-2 text-moose-white w-auto"
-=======
-    <div className="my-5 flex flex-row w-full border-t border-b justify-between bg-black sticky top-20 z-99999">
-      <Heading level={HeadingLevel.l5} className="text-captialize">
-        Viewing {language}
-      </Heading>
-      <Heading level={HeadingLevel.l5}>
-        switch to{" "}
-        <span
-          className="text-moose-purple hover:cursor-pointer"
-          onClick={() => setLanguage(otherLanguage)}
->>>>>>> 9541ee79
+        >
+          <SelectValue placeholder="TypeScript" />
+        </SelectTrigger>
+        <SelectContent>
+          <SelectItem value="typescript">TypeScript</SelectItem>
+          <SelectItem value="python">Python</SelectItem>
+        </SelectContent>
+      </Select>
+    <div className="sticky top-10 bg-white dark:bg-black z-10 py-10 pb-5 flex flex-row w-full border-b justify-between">
+      <label htmlFor="language-select" className="font-semibold leading-10">
+        Viewing
+      </label>
+      <Select onValueChange={handleChange} value={language}>
+        <SelectTrigger
+          id="language-select"
+          className="border rounded p-2 text-moose-white w-auto"
         >
           <SelectValue placeholder="TypeScript" />
         </SelectTrigger>
@@ -48,4 +58,4 @@
       </Select>
     </div>
   );
-}+}
