--- conflicted
+++ resolved
@@ -7,81 +7,7 @@
 use crate::project::Project;
 use crate::utilities::constants::{CLI_VERSION, REDPANDA_CONTAINER_NAME};
 
-<<<<<<< HEAD
-static COMPOSE_FILE: &str = r#"
-services:
-  redpanda:
-    image: docker.redpanda.com/redpandadata/redpanda:latest
-    ports:
-      - "9092:9092"
-      - "19092:19092"
-      - "9644:9644"
-    volumes:
-      - .panda_house:/tmp/panda_house
-    command:
-      - redpanda
-      - start
-      - --kafka-addr=internal://0.0.0.0:9092,external://0.0.0.0:19092
-      - --advertise-kafka-addr=internal://redpanda:9092,external://localhost:19092
-      - --pandaproxy-addr=internal://0.0.0.0:8082,external://0.0.0.0:18082
-      - --advertise-pandaproxy-addr=internal://redpanda:8082,external://localhost:18082
-      - --overprovisioned
-      - --smp=1
-      - --memory=2G
-      - --reserve-memory=200M
-      - --node-id=0
-      - --check=false
-  clickhousedb:
-    image: docker.io/clickhouse/clickhouse-server:${CLICKHOUSE_VERSION:-latest}
-    volumes:
-      - .clickhouse/configs/scripts:/docker-entrypoint-initdb.d
-      - .clickhouse/data:/var/lib/clickhouse/
-      - .clickhouse/logs:/var/log/clickhouse-server/
-      - .clickhouse/configs/users:/etc/clickhouse-server/users.d
-    environment:
-      - CLICKHOUSE_DB=${DB_NAME:-local}
-      - CLICKHOUSE_USER=${CLICKHOUSE_USER:-panda}
-      - CLICKHOUSE_PASSWORD=${CLICKHOUSE_PASSWORD:-pandapass}
-      - CLICKHOUSE_DEFAULT_ACCESS_MANAGEMENT=1
-    ports:
-      - "${CLICKHOUSE_HOST_PORT:-18123}:8123"
-      - "${CLICKHOUSE_POSTGRES_PORT:-9005}:9005"
-    ulimits:
-      nofile:
-        soft: 20000
-        hard: 40000
-  console:
-    image: docker.io/514labs/moose-console:${CONSOLE_VERSION:-latest}
-    environment:
-      - CLICKHOUSE_DB=${DB_NAME:-local}
-      - CLICKHOUSE_USER=${CLICKHOUSE_USER:-panda}
-      - CLICKHOUSE_PASSWORD=${CLICKHOUSE_PASSWORD:-pandapass}
-      - CLICKHOUSE_HOST=clickhousedb
-      - CLICKHOUSE_PORT=8123
-    ports:
-      - "${CONSOLE_HOST_PORT:-3001}:3000"
-  deno:
-    image: denoland/deno:latest
-    environment:
-      - CLICKHOUSE_DB=${DB_NAME:-local}
-      - CLICKHOUSE_USER=${CLICKHOUSE_USER:-panda}
-      - CLICKHOUSE_PASSWORD=${CLICKHOUSE_PASSWORD:-pandapass}
-      - CLICKHOUSE_HOST=clickhousedb
-      - CLICKHOUSE_PORT=8123
-    ports:
-      - "4001:4001"
-    volumes:
-      - .deno:/deno-dir
-      - ../app/insights:/scripts
-    command:
-      - deno
-      - run
-      - --allow-all
-      - /deno-dir/server.ts
-"#;
-=======
 static COMPOSE_FILE: &str = include_str!("docker-compose.yml");
->>>>>>> b61d46a3
 
 #[derive(Debug, Clone, Serialize, Deserialize)]
 #[serde(rename_all = "PascalCase")]
