---
title: 514 Labs Documentation
description: Documentation hub for Moose and Sloan, open source tools for building analytical backends and automated data engineering
---

import { CTACards, CTACard, Contact } from "@/components";
import { Card } from "@/components/ui/card";

# Docs

<Card className="pt-2 px-6 pb-6">

## Overview & Our Products
This is the home of the documentation for the 514 products:

```bash filename="Installation" copy
bash -i <(curl -fsSL https://fiveonefour.com/install.sh) moose,sloan
```

<CTACards>
  <CTACard
    title="Stack"
    description="Open source Typescript or Python tooling to build analytical backends"
    ctaLink="/moose"
    ctaLabel="Start Developing"
    badge={{
      variant: "moose",
      text: "Moose"
    }}
    isMooseModule={true}
  />
  <CTACard
    title="AI Co-Pilot"
    description="Tools and agents exposed through an easy to configure MCP server"
<<<<<<< HEAD
    ctaLink="/sloan"
    ctaLabel="Get Started with Sloan"
=======
    ctaLink="/aurora"
    ctaLabel="Learn More"
>>>>>>> a9db0b42
    badge={{
      variant: "sloan",
      text: "Sloan"
    }}
  />
</CTACards>

### Quick Start Options

<CTACards>
  <CTACard
    title="Start from a Template Environment"
    description="Bootstrap your User-Facing Analytics or Operational Data Warehouse application by cloning this template monorepo"
    ctaLink="https://github.com/514-labs/area-code"
    ctaLabel="View Repo"
    badge={{
      text: "Area Code",
      variant: "default"
    }}
  />
  <CTACard
    title="Start from your Existing Environment"
    description="Already have a ClickHouse database? Bootstrap a Moose project directly from your existing tables"
    ctaLink="/moose/getting-started/from-clickhouse"
    ctaLabel="Import from ClickHouse"
    badge={{
      variant: "default",
      text: "ClickHouse"
    }}
  />
</CTACards>
</Card>


<br />

<Card className="pt-2 px-6 pb-6">
## Get Involved in the Community

<Contact />
</Card><|MERGE_RESOLUTION|>--- conflicted
+++ resolved
@@ -32,13 +32,8 @@
   <CTACard
     title="AI Co-Pilot"
     description="Tools and agents exposed through an easy to configure MCP server"
-<<<<<<< HEAD
     ctaLink="/sloan"
     ctaLabel="Get Started with Sloan"
-=======
-    ctaLink="/aurora"
-    ctaLabel="Learn More"
->>>>>>> a9db0b42
     badge={{
       variant: "sloan",
       text: "Sloan"
