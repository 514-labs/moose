--- conflicted
+++ resolved
@@ -275,25 +275,8 @@
 }
 
 impl ClickHouseTable {
-<<<<<<< HEAD
-    pub fn create_data_table_query(&self) -> Result<String, ClickhouseError> {
-        create_table_query(self.clone(), ClickhouseEngine::MergeTree)
-=======
-    pub fn new(
-        name: String,
-        columns: Vec<ClickHouseColumn>,
-        table_type: ClickHouseTableType,
-    ) -> ClickHouseTable {
-        ClickHouseTable {
-            name,
-            columns,
-            table_type,
-        }
-    }
-
     pub fn create_data_table_query(&self, db_name: &str) -> Result<String, ClickhouseError> {
         create_table_query(db_name, self.clone(), ClickhouseEngine::MergeTree)
->>>>>>> fbc08d8f
     }
 
     pub fn drop_data_table_query(&self, db_name: &str) -> Result<String, ClickhouseError> {
