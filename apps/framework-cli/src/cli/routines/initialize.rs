--- conflicted
+++ resolved
@@ -1,8 +1,4 @@
-<<<<<<< HEAD
-=======
 use crate::cli::settings::Features;
-use crate::utilities::constants::{SAMPLE_FLOWS_DEST, SAMPLE_FLOWS_SOURCE};
->>>>>>> a4742eae
 use crate::{cli::display::Message, project::Project};
 
 use super::{RoutineFailure, RoutineSuccess};
@@ -23,18 +19,7 @@
     })?;
 
     if !empty {
-<<<<<<< HEAD
-        project.create_base_app_files().map_err(|err| {
-=======
-        create_flow_directory(
-            project,
-            SAMPLE_FLOWS_SOURCE.to_string(),
-            SAMPLE_FLOWS_DEST.to_string(),
-        )?
-        .show();
-
         project.create_base_app_files(features).map_err(|err| {
->>>>>>> a4742eae
             RoutineFailure::new(
                 Message::new(
                     "Failed".to_string(),
