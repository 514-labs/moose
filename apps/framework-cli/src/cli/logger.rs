--- conflicted
+++ resolved
@@ -171,10 +171,7 @@
                     // Escalated to WARN to surface unexpected FS errors encountered
                     // during housekeeping.
                     Err(e) => {
-<<<<<<< HEAD
                         // Escalated to warn! — inability to read file metadata may indicate FS issues
-=======
->>>>>>> c636810d
                         warn!(
                             "Failed to read modification time for {:?}. {}",
                             entry.path(),
@@ -185,12 +182,9 @@
             }
         }
     } else {
-<<<<<<< HEAD
         // Directory unreadable: surface as warn instead of info so users notice
-=======
         // Emitting WARN instead of INFO: inability to read the log directory means
         // housekeeping could not run at all, which can later cause disk-space issues.
->>>>>>> c636810d
         warn!("failed to read directory")
     }
 }
