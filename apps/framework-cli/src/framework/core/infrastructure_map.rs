use super::infrastructure::api_endpoint::{APIType, ApiEndpoint};
use super::infrastructure::consumption_webserver::ConsumptionApiWebServer;
use super::infrastructure::function_process::FunctionProcess;
use super::infrastructure::olap_process::OlapProcess;
use super::infrastructure::table::{Column, Table};
use super::infrastructure::topic::Topic;
use super::infrastructure::topic_sync_process::{TopicToTableSyncProcess, TopicToTopicSyncProcess};
use super::infrastructure::view::View;
use super::primitive_map::PrimitiveMap;
use crate::framework::controller::{InitialDataLoad, InitialDataLoadStatus};
use crate::infrastructure::redis::redis_client::RedisClient;
use crate::infrastructure::stream::redpanda::RedpandaConfig;
use crate::proto::infrastructure_map::InfrastructureMap as ProtoInfrastructureMap;
use anyhow::Result;
use protobuf::{EnumOrUnknown, Message};
use serde::{Deserialize, Serialize};
use std::collections::HashMap;
use std::fs;
use std::path::Path;

#[derive(Debug, Clone, PartialEq, Serialize, Deserialize)]
pub enum PrimitiveTypes {
    DataModel,
    Function,
    DBBlock,
    ConsumptionAPI,
}

#[derive(Debug, Clone, PartialEq, Serialize, Deserialize)]
pub struct PrimitiveSignature {
    pub name: String,
    pub primitive_type: PrimitiveTypes,
}

impl PrimitiveSignature {
    pub fn to_proto(&self) -> crate::proto::infrastructure_map::PrimitiveSignature {
        crate::proto::infrastructure_map::PrimitiveSignature {
            name: self.name.clone(),
            primitive_type: EnumOrUnknown::new(self.primitive_type.to_proto()),
            special_fields: Default::default(),
        }
    }
}

impl PrimitiveTypes {
    fn to_proto(&self) -> crate::proto::infrastructure_map::PrimitiveTypes {
        match self {
            PrimitiveTypes::DataModel => {
                crate::proto::infrastructure_map::PrimitiveTypes::DATA_MODEL
            }
            PrimitiveTypes::Function => crate::proto::infrastructure_map::PrimitiveTypes::FUNCTION,
            PrimitiveTypes::DBBlock => crate::proto::infrastructure_map::PrimitiveTypes::DB_BLOCK,
            PrimitiveTypes::ConsumptionAPI => {
                crate::proto::infrastructure_map::PrimitiveTypes::CONSUMPTION_API
            }
        }
    }
}

#[derive(Debug, Clone)]
pub enum ColumnChange {
    Added(Column),
    Removed(Column),
    Updated { before: Column, after: Column },
}

#[derive(Debug, Clone)]
pub struct OrderByChange {
    pub before: Vec<String>,
    pub after: Vec<String>,
}

#[derive(Debug, Clone)]
#[allow(clippy::large_enum_variant)]
pub enum TableChange {
    Added(Table),
    Removed(Table),
    Updated {
        name: String,
        column_changes: Vec<ColumnChange>,
        order_by_change: OrderByChange,
        before: Table,
        after: Table,
    },
}

#[derive(Debug, Clone)]
pub enum Change<T> {
    Added(Box<T>),
    Removed(Box<T>),
    Updated { before: Box<T>, after: Box<T> },
}

#[allow(clippy::large_enum_variant)]
#[derive(Debug, Clone)]
pub enum InfraChange {
    Olap(OlapChange),
    Streaming(StreamingChange),
    Api(ApiChange),
    Process(ProcessChange),
}

#[derive(Debug, Clone)]
#[allow(clippy::large_enum_variant)]
pub enum OlapChange {
    Table(TableChange),
    View(Change<View>),
}

#[derive(Debug, Clone)]
pub enum StreamingChange {
    Topic(Change<Topic>),
}

#[derive(Debug, Clone)]
pub enum ApiChange {
    ApiEndpoint(Change<ApiEndpoint>),
}

#[derive(Debug, Clone)]
pub enum ProcessChange {
    TopicToTableSyncProcess(Change<TopicToTableSyncProcess>),
    TopicToTopicSyncProcess(Change<TopicToTopicSyncProcess>),
    FunctionProcess(Change<FunctionProcess>),
    OlapProcess(Change<OlapProcess>),
    ConsumptionApiWebServer(Change<ConsumptionApiWebServer>),
}

#[derive(Debug, Clone, Default)]
pub struct InfraChanges {
    pub olap_changes: Vec<OlapChange>,
    pub processes_changes: Vec<ProcessChange>,
    pub api_changes: Vec<ApiChange>,
    pub streaming_engine_changes: Vec<StreamingChange>,
    pub initial_data_loads: Vec<InitialDataLoadChange>,
}

#[derive(Debug, Clone)]
pub enum InitialDataLoadChange {
    Addition(InitialDataLoad),
    Resumption {
        load: InitialDataLoad,
        resume_from: i64,
    },
}

impl InfraChanges {
    pub fn is_empty(&self) -> bool {
        self.olap_changes.is_empty()
            && self.processes_changes.is_empty()
            && self.api_changes.is_empty()
            && self.streaming_engine_changes.is_empty()
    }
}

#[derive(Debug, Clone, Serialize, Deserialize)]
pub struct InfrastructureMap {
    // primitive_map: PrimitiveMap,
    pub topics: HashMap<String, Topic>,
    pub api_endpoints: HashMap<String, ApiEndpoint>,
    pub tables: HashMap<String, Table>,
    pub views: HashMap<String, View>,

    pub topic_to_table_sync_processes: HashMap<String, TopicToTableSyncProcess>,
    #[serde(default = "HashMap::new")]
    pub topic_to_topic_sync_processes: HashMap<String, TopicToTopicSyncProcess>,
    pub function_processes: HashMap<String, FunctionProcess>,

    // TODO change to a hashmap of processes when we have several
    pub block_db_processes: OlapProcess,

    // Not sure if we will want to change that or not in the future to be able to tell
    // the new consumption endpoints that were added or removed.
    pub consumption_api_web_server: ConsumptionApiWebServer,

    pub initial_data_loads: HashMap<String, InitialDataLoad>,
}

impl InfrastructureMap {
    pub fn diff_tables(
        self_tables: &HashMap<String, Table>,
        target_tables: &HashMap<String, Table>,
        olap_changes: &mut Vec<OlapChange>,
    ) {
        for (id, table) in self_tables {
            if let Some(target_table) = target_tables.get(id) {
                if table != target_table {
                    let column_changes = compute_table_diff(table, target_table);
                    olap_changes.push(OlapChange::Table(TableChange::Updated {
                        name: table.name.clone(),
                        column_changes,
                        order_by_change: OrderByChange {
                            before: table.order_by.clone(),
                            after: target_table.order_by.clone(),
                        },
                    }));
                }
            } else {
                olap_changes.push(OlapChange::Table(TableChange::Removed(table.clone())));
            }
        }

        for (id, table) in target_tables {
            if !self_tables.contains_key(id) {
                olap_changes.push(OlapChange::Table(TableChange::Added(table.clone())));
            }
        }
    }

    // we want to add the prefix as soon as possible
    // to avoid worrying whether the topic name is prefixed
    // we dump the infra map during build, when the prefix is unavailable
    // so the prefix adding has to be written as a mutation
    //
    // an alternative is to dump the PrimitiveMap during build,
    // and add `RedpandaConfig` param to the `new(PrimitiveMap)->InfrastructureMap` function.
    pub fn with_topic_namespace(&mut self, redpanda_config: &RedpandaConfig) {
        let topics = std::mem::take(&mut self.topics);
        for mut topic in topics.into_values() {
            topic.name = redpanda_config.prefix_with_namespace(&topic.name);
            self.topics.insert(topic.id(), topic);
        }

        let api_endpoints = std::mem::take(&mut self.api_endpoints);
        for mut api_endpoint in api_endpoints.into_values() {
            match api_endpoint.api_type {
                APIType::INGRESS {
                    ref mut target_topic,
                    ..
                } => *target_topic = redpanda_config.prefix_with_namespace(target_topic),
                APIType::EGRESS => {}
            }
            self.api_endpoints.insert(api_endpoint.id(), api_endpoint);
        }

        let topic_to_table_sync_processes = std::mem::take(&mut self.topic_to_table_sync_processes);
        for mut process in topic_to_table_sync_processes.into_values() {
            process.source_topic_id =
                redpanda_config.prefix_with_namespace(&process.source_topic_id);
            self.topic_to_table_sync_processes
                .insert(process.id(), process);
        }

        let topic_to_topic_sync_processes = std::mem::take(&mut self.topic_to_topic_sync_processes);
        for mut process in topic_to_topic_sync_processes.into_values() {
            process.source_topic_id =
                redpanda_config.prefix_with_namespace(&process.source_topic_id);
            process.target_topic_id =
                redpanda_config.prefix_with_namespace(&process.target_topic_id);

            self.topic_to_topic_sync_processes
                .insert(process.id(), process);
        }

        let function_processes = std::mem::take(&mut self.function_processes);
        for mut process in function_processes.into_values() {
            process.source_topic = redpanda_config.prefix_with_namespace(&process.source_topic);
            if !process.target_topic.is_empty() {
                process.target_topic = redpanda_config.prefix_with_namespace(&process.target_topic);
            }
            self.function_processes.insert(process.id(), process);
        }
        let initial_data_loads = std::mem::take(&mut self.initial_data_loads);
        for (id, mut process) in initial_data_loads.into_iter() {
            process.topic = redpanda_config.prefix_with_namespace(&process.topic);
            self.initial_data_loads.insert(id, process);
        }
    }

    pub fn new(primitive_map: PrimitiveMap) -> InfrastructureMap {
        let mut tables = HashMap::new();
        let mut views = HashMap::new();
        let mut topics = HashMap::new();
        let mut api_endpoints = HashMap::new();
        let mut topic_to_table_sync_processes = HashMap::new();
        let mut topic_to_topic_sync_processes = HashMap::new();
        let mut function_processes = HashMap::new();
        let mut initial_data_loads = HashMap::new();

        let mut data_models_that_have_not_changed_with_new_version = Vec::new();

        for data_model in primitive_map.data_models_iter() {
            if primitive_map
                .datamodels
                .has_data_model_changed_with_previous_version(&data_model.name, &data_model.version)
            {
                let topic = Topic::from_data_model(data_model);
                let api_endpoint = ApiEndpoint::from_data_model(data_model, &topic);

                if data_model.config.storage.enabled {
                    let table = data_model.to_table();
                    let topic_to_table_sync_process = TopicToTableSyncProcess::new(&topic, &table);

                    tables.insert(table.id(), table);
                    topic_to_table_sync_processes.insert(
                        topic_to_table_sync_process.id(),
                        topic_to_table_sync_process,
                    );
                }

                topics.insert(topic.id(), topic);
                api_endpoints.insert(api_endpoint.id(), api_endpoint);
            } else {
                // We wait to have processed all the datamodels to process the ones that don't have changes
                // That way we can refer to infrastructure that was created by those older versions.
                data_models_that_have_not_changed_with_new_version.push(data_model);
            }
        }

        // We process the data models that have not changed with their registered versions.
        // For the ones that require storage, we have views that points to the oldest table that has the data
        // with the same schema. We also reused the same topic that was created for the previous version.
        for data_model in data_models_that_have_not_changed_with_new_version {
            match primitive_map
                .datamodels
                .find_earliest_similar_version(&data_model.name, &data_model.version)
            {
                Some(previous_version_model) => {
                    // This will be already created with the previous data model.
                    // That's why we don't add it to the map
                    let previous_version_topic = Topic::from_data_model(previous_version_model);
                    let api_endpoint =
                        ApiEndpoint::from_data_model(data_model, &previous_version_topic);

                    if data_model.config.storage.enabled
                        && previous_version_model.config.storage.enabled
                    {
                        let view = View::alias_view(data_model, previous_version_model);
                        views.insert(view.id(), view);
                    }

                    api_endpoints.insert(api_endpoint.id(), api_endpoint);
                }
                None => {
                    log::error!(
                        "Could not find previous version with no change for data model: {} {}",
                        data_model.name,
                        data_model.version
                    );
                    log::debug!("Data Models Dump: {:?}", primitive_map.datamodels);
                }
            }
        }

        for function in primitive_map.functions.iter() {
            // Currently we are not creating 1 per function source and target.
            // We reuse the topics that were created from the data models.
            // Unless for streaming function migrations where we will have to create new topics.

            if function.is_migration() {
                let (source_topic, target_topic) = Topic::from_migration_function(function);

                let function_process = FunctionProcess::from_migration_function(
                    function,
                    &source_topic,
                    &target_topic.clone().unwrap(),
                );

                let sync_process = TopicToTableSyncProcess::new(
                    &target_topic.clone().unwrap(),
                    &function.target_data_model.as_ref().unwrap().to_table(),
                );
                topic_to_table_sync_processes.insert(sync_process.id(), sync_process);

                let topic_sync = TopicToTopicSyncProcess::from_migration_function(function);
                topic_to_topic_sync_processes.insert(topic_sync.id(), topic_sync);

                initial_data_loads.insert(
                    function_process.id(),
                    InitialDataLoad {
                        table: function.source_data_model.to_table(),
                        topic: source_topic.name.clone(),
                        // it doesn't mean it is completed, it means the desired state is Completed
                        status: InitialDataLoadStatus::Completed,
                    },
                );
                topics.insert(source_topic.id(), source_topic);
                if let Some(target) = target_topic.clone() {
                    topics.insert(target.id(), target.clone());
                }

                function_processes.insert(function_process.id(), function_process);
            } else {
                let topics: Vec<String> = topics.values().map(|t| t.id()).collect();

                let function_process = FunctionProcess::from_function(function, &topics);
                function_processes.insert(function_process.id(), function_process);
            }
        }

        // TODO update here when we have several aggregation processes
        let block_db_processes = OlapProcess::from_aggregation(&primitive_map.aggregation);

        // consumption api endpoints
        let consumption_api_web_server = ConsumptionApiWebServer {};
        for api_endpoint in primitive_map.consumption.endpoint_files {
            api_endpoints.insert(api_endpoint.id(), api_endpoint.into());
        }

        InfrastructureMap {
            // primitive_map,
            topics,
            api_endpoints,
            topic_to_table_sync_processes,
            topic_to_topic_sync_processes,
            tables,
            views,
            function_processes,
            block_db_processes,
            consumption_api_web_server,
            initial_data_loads,
        }
    }

    // The current implementation is simple in which it goes over some of the
    // changes several times. Something could be done to optimize this.
    // There is probably a way to make this also more generic so that we don't have very
    // similar code for each type of change.
    pub fn diff(&self, target_map: &InfrastructureMap) -> InfraChanges {
        let mut changes = InfraChanges::default();

        // =================================================================
        //                              Topics
        // =================================================================

        for (id, topic) in &self.topics {
            if let Some(target_topic) = target_map.topics.get(id) {
                if topic != target_topic {
                    changes
                        .streaming_engine_changes
                        .push(StreamingChange::Topic(Change::<Topic>::Updated {
                            before: Box::new(topic.clone()),
                            after: Box::new(target_topic.clone()),
                        }));
                }
            } else {
                changes
                    .streaming_engine_changes
                    .push(StreamingChange::Topic(Change::<Topic>::Removed(Box::new(
                        topic.clone(),
                    ))));
            }
        }

        for (id, topic) in &target_map.topics {
            if !self.topics.contains_key(id) {
                changes
                    .streaming_engine_changes
                    .push(StreamingChange::Topic(Change::<Topic>::Added(Box::new(
                        topic.clone(),
                    ))));
            }
        }

        // =================================================================
        //                              API Endpoints
        // =================================================================

        for (id, api_endpoint) in &self.api_endpoints {
            if let Some(target_api_endpoint) = target_map.api_endpoints.get(id) {
                if api_endpoint != target_api_endpoint {
                    changes.api_changes.push(ApiChange::ApiEndpoint(
                        Change::<ApiEndpoint>::Updated {
                            before: Box::new(api_endpoint.clone()),
                            after: Box::new(target_api_endpoint.clone()),
                        },
                    ));
                }
            } else {
                changes
                    .api_changes
                    .push(ApiChange::ApiEndpoint(Change::<ApiEndpoint>::Removed(
                        Box::new(api_endpoint.clone()),
                    )));
            }
        }

        for (id, api_endpoint) in &target_map.api_endpoints {
            if !self.api_endpoints.contains_key(id) {
                changes
                    .api_changes
                    .push(ApiChange::ApiEndpoint(Change::<ApiEndpoint>::Added(
                        Box::new(api_endpoint.clone()),
                    )));
            }
        }

        // =================================================================
        //                              Tables
        // =================================================================

<<<<<<< HEAD
        Self::diff_tables(&self.tables, &target_map.tables, &mut changes.olap_changes);
=======
        for (id, table) in &self.tables {
            if let Some(target_table) = target_map.tables.get(id) {
                if table != target_table {
                    let column_changes = compute_table_diff(table, target_table);
                    changes
                        .olap_changes
                        .push(OlapChange::Table(TableChange::Updated {
                            name: table.name.clone(),
                            column_changes,
                            order_by_change: OrderByChange {
                                before: table.order_by.clone(),
                                after: target_table.order_by.clone(),
                            },
                            before: table.clone(),
                            after: target_table.clone(),
                        }));
                }
            } else {
                changes
                    .olap_changes
                    .push(OlapChange::Table(TableChange::Removed(table.clone())));
            }
        }

        for (id, table) in &target_map.tables {
            if !self.tables.contains_key(id) {
                changes
                    .olap_changes
                    .push(OlapChange::Table(TableChange::Added(table.clone())));
            }
        }
>>>>>>> 7a1081d1

        // =================================================================
        //                              Views
        // =================================================================

        for (id, view) in &self.views {
            if let Some(target_view) = target_map.views.get(id) {
                if view != target_view {
                    changes
                        .olap_changes
                        .push(OlapChange::View(Change::<View>::Updated {
                            before: Box::new(view.clone()),
                            after: Box::new(target_view.clone()),
                        }));
                }
            } else {
                changes
                    .olap_changes
                    .push(OlapChange::View(Change::<View>::Removed(Box::new(
                        view.clone(),
                    ))));
            }
        }

        for (id, view) in &target_map.views {
            if !self.views.contains_key(id) {
                changes
                    .olap_changes
                    .push(OlapChange::View(Change::<View>::Added(Box::new(
                        view.clone(),
                    ))));
            }
        }

        // =================================================================
        //                              Topic to Table Sync Processes
        // =================================================================

        for (id, topic_to_table_sync_process) in &self.topic_to_table_sync_processes {
            if let Some(target_topic_to_table_sync_process) =
                target_map.topic_to_table_sync_processes.get(id)
            {
                if topic_to_table_sync_process != target_topic_to_table_sync_process {
                    changes
                        .processes_changes
                        .push(ProcessChange::TopicToTableSyncProcess(Change::<
                            TopicToTableSyncProcess,
                        >::Updated {
                            before: Box::new(topic_to_table_sync_process.clone()),
                            after: Box::new(target_topic_to_table_sync_process.clone()),
                        }));
                }
            } else {
                changes
                    .processes_changes
                    .push(ProcessChange::TopicToTableSyncProcess(Change::<
                        TopicToTableSyncProcess,
                    >::Removed(
                        Box::new(topic_to_table_sync_process.clone()),
                    )));
            }
        }

        for (id, topic_to_table_sync_process) in &target_map.topic_to_table_sync_processes {
            if !self.topic_to_table_sync_processes.contains_key(id) {
                changes
                    .processes_changes
                    .push(ProcessChange::TopicToTableSyncProcess(Change::<
                        TopicToTableSyncProcess,
                    >::Added(
                        Box::new(topic_to_table_sync_process.clone()),
                    )));
            }
        }

        // =================================================================
        //                              Topic to Topic Sync Processes
        // =================================================================

        for (id, topic_to_topic_sync_process) in &self.topic_to_topic_sync_processes {
            if let Some(target_topic_to_topic_sync_process) =
                target_map.topic_to_topic_sync_processes.get(id)
            {
                if topic_to_topic_sync_process != target_topic_to_topic_sync_process {
                    changes
                        .processes_changes
                        .push(ProcessChange::TopicToTopicSyncProcess(Change::<
                            TopicToTopicSyncProcess,
                        >::Updated {
                            before: Box::new(topic_to_topic_sync_process.clone()),
                            after: Box::new(target_topic_to_topic_sync_process.clone()),
                        }));
                }
            } else {
                changes
                    .processes_changes
                    .push(ProcessChange::TopicToTopicSyncProcess(Change::<
                        TopicToTopicSyncProcess,
                    >::Removed(
                        Box::new(topic_to_topic_sync_process.clone()),
                    )));
            }
        }

        for (id, topic_to_topic_sync_process) in &target_map.topic_to_topic_sync_processes {
            if !self.topic_to_topic_sync_processes.contains_key(id) {
                changes
                    .processes_changes
                    .push(ProcessChange::TopicToTopicSyncProcess(Change::<
                        TopicToTopicSyncProcess,
                    >::Added(
                        Box::new(topic_to_topic_sync_process.clone()),
                    )));
            }
        }

        // =================================================================
        //                             Function Processes
        // =================================================================

        for (id, function_process) in &self.function_processes {
            if let Some(target_function_process) = target_map.function_processes.get(id) {
                // In this case we don't do a comparison check because the function process is not just
                // dependendant on changing one file, but also on its dependencies. Untill we are able to
                // properly compare the function processes wholisticaly (File + Dependencies), we will just
                // assume that the function process has changed.
                changes
                    .processes_changes
                    .push(ProcessChange::FunctionProcess(
                        Change::<FunctionProcess>::Updated {
                            before: Box::new(function_process.clone()),
                            after: Box::new(target_function_process.clone()),
                        },
                    ));
            } else {
                changes
                    .processes_changes
                    .push(ProcessChange::FunctionProcess(
                        Change::<FunctionProcess>::Removed(Box::new(function_process.clone())),
                    ));
            }
        }

        for (id, function_process) in &target_map.function_processes {
            if !self.function_processes.contains_key(id) {
                changes
                    .processes_changes
                    .push(ProcessChange::FunctionProcess(
                        Change::<FunctionProcess>::Added(Box::new(function_process.clone())),
                    ));
            }
        }

        // =================================================================
        //                             Initial Data Loads
        // =================================================================
        for (id, load) in &target_map.initial_data_loads {
            let existing = self.initial_data_loads.get(id);
            match existing {
                None => changes
                    .initial_data_loads
                    .push(InitialDataLoadChange::Addition(load.clone())),
                Some(existing) => {
                    match existing.status {
                        InitialDataLoadStatus::InProgress(resume_from) => changes
                            .initial_data_loads
                            .push(InitialDataLoadChange::Resumption {
                                resume_from,
                                load: load.clone(),
                            }),
                        // nothing to do
                        InitialDataLoadStatus::Completed => {}
                    }
                }
            }
        }

        // =================================================================
        //                             Aggregation Processes
        // =================================================================

        // Until we refactor to have multiple processes, we will consider that we need to restart
        // the process all the times and the aggregations changes all the time.
        // Once we do the other refactor, we will be able to compare the changes and only restart
        // the process if there are changes

        // currently we assume there is always a change and restart the processes
        changes.processes_changes.push(ProcessChange::OlapProcess(
            Change::<OlapProcess>::Updated {
                before: Box::new(OlapProcess {}),
                after: Box::new(OlapProcess {}),
            },
        ));

        // =================================================================
        //                          Consumption Process
        // =================================================================

        // We are currently not tracking individual consumption endpoints, so we will just restart
        // the consumption web server when something changed. we might want to change that in the future
        // to be able to only make changes when something in the dependency tree of a consumption api has
        // changed.

        changes
            .processes_changes
            .push(ProcessChange::ConsumptionApiWebServer(Change::<
                ConsumptionApiWebServer,
            >::Updated {
                before: Box::new(ConsumptionApiWebServer {}),
                after: Box::new(ConsumptionApiWebServer {}),
            }));

        changes
    }

    /**
     * Generates all the changes that need to be made to the infrastructure in the case of the
     * infrastructure not having anything in place. ie everything needs to be created.
     */
    pub fn init(&self) -> InfraChanges {
        let olap_changes = self.init_tables();
        let processes_changes = self.init_processes();
        let api_changes = self.init_api_endpoints();
        let streaming_engine_changes = self.init_topics();
        let initial_data_loads = self.init_data_loads();

        InfraChanges {
            olap_changes,
            processes_changes,
            api_changes,
            streaming_engine_changes,
            initial_data_loads,
        }
    }

    pub fn init_topics(&self) -> Vec<StreamingChange> {
        self.topics
            .values()
            .map(|topic| StreamingChange::Topic(Change::<Topic>::Added(Box::new(topic.clone()))))
            .collect()
    }

    pub fn init_api_endpoints(&self) -> Vec<ApiChange> {
        self.api_endpoints
            .values()
            .map(|api_endpoint| {
                ApiChange::ApiEndpoint(Change::<ApiEndpoint>::Added(Box::new(api_endpoint.clone())))
            })
            .collect()
    }

    pub fn init_tables(&self) -> Vec<OlapChange> {
        self.tables
            .values()
            .map(|table| OlapChange::Table(TableChange::Added(table.clone())))
            .collect()
    }

    pub fn init_processes(&self) -> Vec<ProcessChange> {
        let mut topic_to_table_process_changes: Vec<ProcessChange> = self
            .topic_to_table_sync_processes
            .values()
            .map(|topic_to_table_sync_process| {
                ProcessChange::TopicToTableSyncProcess(Change::<TopicToTableSyncProcess>::Added(
                    Box::new(topic_to_table_sync_process.clone()),
                ))
            })
            .collect();

        let mut topic_to_topic_process_changes: Vec<ProcessChange> = self
            .topic_to_topic_sync_processes
            .values()
            .map(|topic_to_table_sync_process| {
                ProcessChange::TopicToTopicSyncProcess(Change::<TopicToTopicSyncProcess>::Added(
                    Box::new(topic_to_table_sync_process.clone()),
                ))
            })
            .collect();
        topic_to_table_process_changes.append(&mut topic_to_topic_process_changes);

        let mut function_process_changes: Vec<ProcessChange> = self
            .function_processes
            .values()
            .map(|function_process| {
                ProcessChange::FunctionProcess(Change::<FunctionProcess>::Added(Box::new(
                    function_process.clone(),
                )))
            })
            .collect();

        topic_to_table_process_changes.append(&mut function_process_changes);

        // TODO Change this when we have multiple processes for aggregations
        topic_to_table_process_changes.push(ProcessChange::OlapProcess(
            Change::<OlapProcess>::Added(Box::new(OlapProcess {})),
        ));

        topic_to_table_process_changes.push(ProcessChange::ConsumptionApiWebServer(Change::<
            ConsumptionApiWebServer,
        >::Added(
            Box::new(ConsumptionApiWebServer {}),
        )));

        topic_to_table_process_changes
    }

    pub fn init_data_loads(&self) -> Vec<InitialDataLoadChange> {
        self.initial_data_loads
            .values()
            .map(|load| {
                InitialDataLoadChange::Addition(InitialDataLoad {
                    // if existing deployment is empty, there is no initial data to load
                    status: InitialDataLoadStatus::Completed,
                    ..load.clone()
                })
            })
            .collect()
    }

    pub fn save_to_json(&self, path: &Path) -> Result<(), std::io::Error> {
        let json = serde_json::to_string(self)?;
        fs::write(path, json)
    }

    pub fn load_from_json(path: &Path) -> Result<Self, std::io::Error> {
        let json = fs::read_to_string(path)?;
        let infra_map = serde_json::from_str(&json)?;
        Ok(infra_map)
    }

    pub async fn store_in_redis(&self, redis_client: &RedisClient) -> Result<()> {
        use anyhow::Context;
        let encoded: Vec<u8> = self.to_proto().write_to_bytes()?;
        redis_client
            .set_with_service_prefix("infrastructure_map", &encoded)
            .await
            .context("Failed to store InfrastructureMap in Redis")?;

        Ok(())
    }

    pub fn to_proto(&self) -> ProtoInfrastructureMap {
        ProtoInfrastructureMap {
            topics: self
                .topics
                .iter()
                .map(|(k, v)| (k.clone(), v.to_proto()))
                .collect(),
            api_endpoints: self
                .api_endpoints
                .iter()
                .map(|(k, v)| (k.clone(), v.to_proto()))
                .collect(),
            tables: self
                .tables
                .iter()
                .map(|(k, v)| (k.clone(), v.to_proto()))
                .collect(),
            views: self
                .views
                .iter()
                .map(|(k, v)| (k.clone(), v.to_proto()))
                .collect(),
            topic_to_table_sync_processes: self
                .topic_to_table_sync_processes
                .iter()
                .map(|(k, v)| (k.clone(), v.to_proto()))
                .collect(),
            topic_to_topic_sync_processes: self
                .topic_to_topic_sync_processes
                .iter()
                .map(|(k, v)| (k.clone(), v.to_proto()))
                .collect(),
            function_processes: self
                .function_processes
                .iter()
                .map(|(k, v)| (k.clone(), v.to_proto()))
                .collect(),
            initial_data_loads: self
                .initial_data_loads
                .iter()
                .map(|(k, v)| (k.clone(), v.to_proto()))
                .collect(),
            special_fields: Default::default(),
        }
    }

    pub fn to_proto_bytes(&self) -> Vec<u8> {
        self.to_proto().write_to_bytes().unwrap()
    }
}

pub fn compute_table_diff(before: &Table, after: &Table) -> Vec<ColumnChange> {
    let mut diff = Vec::new();

    // Check for added or modified columns
    for after_col in &after.columns {
        match before.columns.iter().find(|c| c.name == after_col.name) {
            // If the column is in the before table, but different, then it is modified
            Some(before_col) if before_col != after_col => {
                diff.push(ColumnChange::Updated {
                    before: before_col.clone(),
                    after: after_col.clone(),
                });
            }
            // If the column is not in the before table, then it is added
            None => {
                diff.push(ColumnChange::Added(after_col.clone()));
            }
            _ => {}
        }
    }

    // Check for dropped columns
    for before_col in &before.columns {
        if !after.columns.iter().any(|c| c.name == before_col.name) {
            diff.push(ColumnChange::Removed(before_col.clone()));
        }
    }

    diff
}

#[cfg(test)]
mod tests {
    use std::path::{Path, PathBuf};

    use crate::{
        framework::{
            core::{
                infrastructure::table::{Column, ColumnType, Table},
                infrastructure_map::{
                    compute_table_diff, ColumnChange, PrimitiveSignature, PrimitiveTypes,
                },
                primitive_map::PrimitiveMap,
            },
            data_model::model::DataModel,
            languages::SupportedLanguages,
        },
        project::Project,
    };

    #[tokio::test]
    #[ignore]
    async fn test_infra_map() {
        let project = Project::new(
            Path::new("/Users/nicolas/code/514/test"),
            "test".to_string(),
            SupportedLanguages::Typescript,
        );
        let primitive_map = PrimitiveMap::load(&project).await;
        println!("{:?}", primitive_map);
        assert!(primitive_map.is_ok());

        let infra_map = super::InfrastructureMap::new(primitive_map.unwrap());
        println!("{:?}", infra_map);
    }

    #[tokio::test]
    #[ignore]
    async fn test_infra_diff_map() {
        let project = Project::new(
            Path::new("/Users/nicolas/code/514/test"),
            "test".to_string(),
            SupportedLanguages::Typescript,
        );
        let primitive_map = PrimitiveMap::load(&project).await.unwrap();
        let mut new_target_primitive_map = primitive_map.clone();

        let data_model_name = "test";
        let data_model_version = "1.0.0";

        let new_data_model = DataModel {
            name: data_model_name.to_string(),
            version: data_model_version.to_string(),
            config: Default::default(),
            columns: vec![],
            abs_file_path: PathBuf::new(),
        };
        // Making some changes to the map
        new_target_primitive_map
            .datamodels
            .add(new_data_model)
            .unwrap();

        new_target_primitive_map
            .datamodels
            .remove(data_model_name, data_model_version);

        println!("Base Primitive Map: {:?} \n", primitive_map);
        println!("Target Primitive Map {:?} \n", new_target_primitive_map);

        let infra_map = super::InfrastructureMap::new(primitive_map);
        let new_infra_map = super::InfrastructureMap::new(new_target_primitive_map);

        let diffs = infra_map.diff(&new_infra_map);

        print!("Diffs: {:?}", diffs);
    }

    #[test]
    fn test_compute_table_diff() {
        let before = Table {
            name: "test_table".to_string(),
            deduplicate: false,
            columns: vec![
                Column {
                    name: "id".to_string(),
                    data_type: ColumnType::Int,
                    required: true,
                    unique: true,
                    primary_key: true,
                    default: None,
                },
                Column {
                    name: "name".to_string(),
                    data_type: ColumnType::String,
                    required: true,
                    unique: false,
                    primary_key: false,
                    default: None,
                },
                Column {
                    name: "to_be_removed".to_string(),
                    data_type: ColumnType::String,
                    required: false,
                    unique: false,
                    primary_key: false,
                    default: None,
                },
            ],
            order_by: vec!["id".to_string()],
            version: "1.0".to_string(),
            source_primitive: PrimitiveSignature {
                name: "test_primitive".to_string(),
                primitive_type: PrimitiveTypes::DataModel,
            },
        };

        let after = Table {
            name: "test_table".to_string(),
            deduplicate: false,
            columns: vec![
                Column {
                    name: "id".to_string(),
                    data_type: ColumnType::BigInt, // Changed type
                    required: true,
                    unique: true,
                    primary_key: true,
                    default: None,
                },
                Column {
                    name: "name".to_string(),
                    data_type: ColumnType::String,
                    required: true,
                    unique: false,
                    primary_key: false,
                    default: None,
                },
                Column {
                    name: "age".to_string(), // New column
                    data_type: ColumnType::Int,
                    required: false,
                    unique: false,
                    primary_key: false,
                    default: None,
                },
            ],
            order_by: vec!["id".to_string(), "name".to_string()], // Changed order_by
            version: "1.1".to_string(),
            source_primitive: PrimitiveSignature {
                name: "test_primitive".to_string(),
                primitive_type: PrimitiveTypes::DataModel,
            },
        };

        let diff = compute_table_diff(&before, &after);

        assert_eq!(diff.len(), 3);
        assert!(
            matches!(&diff[0], ColumnChange::Updated { before, after } if before.name == "id" && matches!(after.data_type, ColumnType::BigInt))
        );
        assert!(matches!(&diff[1], ColumnChange::Added(col) if col.name == "age"));
        assert!(matches!(&diff[2], ColumnChange::Removed(col) if col.name == "to_be_removed"));
    }
}<|MERGE_RESOLUTION|>--- conflicted
+++ resolved
@@ -193,6 +193,8 @@
                             before: table.order_by.clone(),
                             after: target_table.order_by.clone(),
                         },
+                        before: table.clone(),
+                        after: target_table.clone(),
                     }));
                 }
             } else {
@@ -489,41 +491,7 @@
         //                              Tables
         // =================================================================
 
-<<<<<<< HEAD
         Self::diff_tables(&self.tables, &target_map.tables, &mut changes.olap_changes);
-=======
-        for (id, table) in &self.tables {
-            if let Some(target_table) = target_map.tables.get(id) {
-                if table != target_table {
-                    let column_changes = compute_table_diff(table, target_table);
-                    changes
-                        .olap_changes
-                        .push(OlapChange::Table(TableChange::Updated {
-                            name: table.name.clone(),
-                            column_changes,
-                            order_by_change: OrderByChange {
-                                before: table.order_by.clone(),
-                                after: target_table.order_by.clone(),
-                            },
-                            before: table.clone(),
-                            after: target_table.clone(),
-                        }));
-                }
-            } else {
-                changes
-                    .olap_changes
-                    .push(OlapChange::Table(TableChange::Removed(table.clone())));
-            }
-        }
-
-        for (id, table) in &target_map.tables {
-            if !self.tables.contains_key(id) {
-                changes
-                    .olap_changes
-                    .push(OlapChange::Table(TableChange::Added(table.clone())));
-            }
-        }
->>>>>>> 7a1081d1
 
         // =================================================================
         //                              Views
