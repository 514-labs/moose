[package]
name = "moose-cli"
version = "0.0.1"
edition = "2021"
description = "Build tool for moose apps"
license = "MIT"

# See more keys and their definitions at https://doc.rust-lang.org/cargo/reference/manifest.html

[dependencies]
itertools = "0.13.0"
openssl = { version = "0.10", features = ["vendored"] }
clap = { version = "4.3.17", features = ["derive"] }
tokio = { version = "1", features = ["full"] }
console = "0.15.7"
thiserror = "1.0.59"
hyper = { version = "1", features = ["full"] }
hyper-tls = "0.6.0"
notify-debouncer-mini = { version = "0.4.1", default-features = false }
notify = { version = "6.1.1", default-features = false, features = [
    "macos_kqueue",
]}
toml = "0.5.8"
serde = { version = "1.0", features = ["derive"] }
config = { version = "0.13.1", features = ["toml"] }
home = "0.5.5"
sentry = "0.31.7"
clickhouse = { version = "0.11.5", features = ["uuid"] }
clickhouse-rs = { version = "1.1.0-alpha.1", features = ["tls"] }
schema-ast = { git = "https://github.com/prisma/prisma-engines.git" }
diagnostics = { git = "https://github.com/prisma/prisma-engines.git" }
# datamodel-renderer = { git = "https://github.com/prisma/prisma-engines.git"}
handlebars = "5.1"
rdkafka = { version = "0.36", features = ["ssl"] }
convert_case = "0.6.0"
log = "0.4"
fern = { version = "0.6", features = ["date-based"] }
humantime = "2.1.0"
uuid = { version = "1.6", features = ["v4"] }
crypto-hash = "0.3.4"
serde_json = "1.0.108"
serde_urlencoded = "0.7"
base64 = "0.22.0"
async-recursion = "1.1.0"
hyper-util = { version = "0.1.3", features = ["full"] }
http-body-util = "0.1"
lazy_static = "1.4.0"
anyhow = "1.0"
spinners = "4.1.1"
git2 = { version = "0.18.1", features = ["vendored-libgit2"] }
regex = "1.10.3"
reqwest = { version = "0.12", features = ["stream", "json"] }
chrono = { version = "0.4", features = ["serde"] }
bytes = "1"
futures = "0.3"
toml_edit = "0.22.9"
flate2 = "1.0"
tar = "0.4"
pathdiff = "0.2.1"
rustpython-parser = "0.3.1"
opentelemetry-otlp = { version = "0.16.0", default-features = false, features = ["http-json", "logs", "tokio"] }
opentelemetry-http = {version = "0.12.0", features = ["hyper", "tokio"] }
hyper_tls_0_5 = { version = "0.5", package = "hyper-tls" }
hyper_0_14 = { version = "0.14", package = "hyper", features = ["full"] }
opentelemetry_sdk = { version = "0.23.0",features = ["logs", "logs_level_enabled", "rt-tokio"] }
opentelemetry-semantic-conventions = "0.15.0"
opentelemetry = "0.23.0"
opentelemetry-appender-log ="0.4.0"
walkdir = "2"
comfy-table = "7.1.1"
prometheus-client = "0.22.2"
ratatui = "0.27.0"
prometheus-parse = "0.2.5"
crossterm = { version = "0.27.0", features = ["event-stream"] }
csv = "1.3.0"
pbkdf2 = { version = "0.12", features = ["simple"] }
sha2 = "0.10.8"
hex = "0.4.2"
constant_time_eq = "0.3.0"
tokio-cron-scheduler = "0.11.0"
<<<<<<< HEAD
redis = { version = "0.23.3", features = ["aio", "tokio-comp"] }
=======
indexmap = "2.5.0"
>>>>>>> 3e170fc7

[dev-dependencies]
clickhouse = { version = "0.11.5", features = ["uuid", "test-util"] }
assert_cmd = "2.0.12"
assert_fs = "1.0.13"
predicates = "3.0.4"
reqwest = { version = "0.12", features = ["blocking", "json"] }
serial_test = "3.1.1"<|MERGE_RESOLUTION|>--- conflicted
+++ resolved
@@ -78,11 +78,8 @@
 hex = "0.4.2"
 constant_time_eq = "0.3.0"
 tokio-cron-scheduler = "0.11.0"
-<<<<<<< HEAD
 redis = { version = "0.23.3", features = ["aio", "tokio-comp"] }
-=======
 indexmap = "2.5.0"
->>>>>>> 3e170fc7
 
 [dev-dependencies]
 clickhouse = { version = "0.11.5", features = ["uuid", "test-util"] }
