//! # Routines
//! This module is used to define routines that can be run by the CLI. Routines are a collection of operations that are run in
//! sequence. They can be run silently or explicitly. When run explicitly, they display messages to the user. When run silently,
//! they do not display any messages to the user.
//!
//! ## Example
//! ```
//! use crate::cli::routines::{Routine, RoutineSuccess, RoutineFailure, RunMode};
//! use crate::cli::display::{Message, MessageType};
//!
//! struct HelloWorldRoutine {}
//! impl HelloWorldRoutine {
//!    pub fn new() -> Self {
//!       Self {}
//!   }
//! }
//! impl Routine for HelloWorldRoutine {
//!   fn run_silent(&self) -> Result<RoutineSuccess, RoutineFailure> {
//!      Ok(RoutineSuccess::success(Message::new("Hello".to_string(), "world".to_string())))
//!  }
//! }
//!
//! let routine_controller = RoutineController::new();
//! routine_controller.add_routine(Box::new(HelloWorldRoutine::new()));
//! let results = routine_controller.run_silent_routines();
//!
//! assert_eq!(results.len(), 1);
//! assert!(results[0].is_ok());
//! assert_eq!(results[0].as_ref().unwrap().message_type, MessageType::Success);
//! assert_eq!(results[0].as_ref().unwrap().message.action, "Hello");
//! assert_eq!(results[0].as_ref().unwrap().message.details, "world");
//! ```
//!
//! ## Routine
//! The `Routine` trait defines the interface for a routine. It has three methods:
//! - `run` - This method runs the routine and returns a result. It takes a `RunMode` as an argument. The `RunMode` enum defines
//!   the different ways that a routine can be run. It can be run silently or explicitly. When run explicitly, it displays messages
//!   to the user. When run silently, it does not display any messages to the user.
//! - `run_silent` - This method runs the routine and returns a result without displaying any messages to the user.
//! - `run_explicit` - This method runs the routine and displays messages to the user.
//!
//! ## RoutineSuccess
//! The `RoutineSuccess` struct is used to return a successful result from a routine. It contains a `Message` and a `MessageType`.
//! The `Message` is the message that will be displayed to the user. The `MessageType` is the type of message that will be displayed
//! to the user. The `MessageType` enum defines the different types of messages that can be displayed to the user.
//!
//! ## RoutineFailure
//! The `RoutineFailure` struct is used to return a failure result from a routine. It contains a `Message`, a `MessageType`, and an
//! `Error`. The `Message` is the message that will be displayed to the user. The `MessageType` is the type of message that will be
//! displayed to the user. The `MessageType` enum defines the different types of messages that can be displayed to the user. The `Error`
//! is the error that caused the routine to fail.
//!
//! ## RunMode
//! The `RunMode` enum defines the different ways that a routine can be run. It can be run silently or explicitly. When run explicitly,
//! it displays messages to the user. When run silently, it does not display any messages to the user.
//!
//! ## RoutineController
//! The `RoutineController` struct is used to run a collection of routines. It contains a vector of `Box<dyn Routine>`. It has the
//! following methods:
//! - `new` - This method creates a new `RoutineController`.
//! - `add_routine` - This method adds a routine to the `RoutineController`.
//! - `run_routines` - This method runs all of the routines in the `RoutineController` and returns a vector of results. It takes a
//!   `RunMode` as an argument. The `RunMode` enum defines the different ways that a routine can be run. It can be run silently or
//!   explicitly. When run explicitly, it displays messages to the user. When run silently, it does not display any messages to the user.
//! - `run_silent_routines` - This method runs all of the routines in the `RoutineController` and returns a vector of results without
//!   displaying any messages to the user.
//! - `run_explicit_routines` - This method runs all of the routines in the `RoutineController` and returns a vector of results while
//!   displaying messages to the user.
//!
//! ## Start Development Mode
//! The `start_development_mode` function is used to start the file watcher and the webserver. It takes a `ClickhouseConfig` and a
//! `RedpandaConfig` as arguments. The `ClickhouseConfig` is used to configure the Clickhouse database. The `RedpandaConfig` is used
//! to configure the Redpanda stream processor. This is a special routine due to it's async nature.
//!
//! ## Suggested Improvements
//! - Explore using a RWLock instead of a Mutex to ensure concurrent reads without locks
//! - Simplify the API for the user when using RunMode::Explicit since it creates lifetime and ownership issues
//! - Enable creating nested routines and cascading down the RunMode to show messages to the user
//! - Organize routines better in the file hiearchy
//!

use crate::infrastructure::redis::redis_client::RedisClient;
use std::collections::{HashMap, HashSet};
use std::ops::DerefMut;
use std::path::PathBuf;
use std::sync::Arc;

use log::{debug, error, info};
use tokio::sync::{Mutex, RwLock};
use tokio::time::{interval, Duration};

use crate::cli::watcher::{
    process_aggregations_changes, process_consumption_changes, process_streaming_func_changes,
};
use crate::framework::core::code_loader::{
    load_framework_objects, FrameworkObject, FrameworkObjectVersions, SchemaVersion,
};
use crate::framework::core::execute::execute_initial_infra_change;
use crate::framework::core::plan::plan_changes;

use crate::cli::routines::streaming::verify_streaming_functions_against_datamodels;
use crate::framework::controller::{create_or_replace_version_sync, process_objects, RouteMeta};
use crate::framework::core::infrastructure_map::InfrastructureMap;
use crate::framework::core::primitive_map::PrimitiveMap;
use crate::infrastructure::olap;
use crate::infrastructure::olap::clickhouse::version_sync::{get_all_version_syncs, VersionSync};
use crate::infrastructure::olap::clickhouse_alt_client::{
    get_pool, store_current_state, store_infrastructure_map,
};
use crate::infrastructure::processes::aggregations_registry::AggregationProcessRegistry;
use crate::infrastructure::processes::consumption_registry::ConsumptionProcessRegistry;
use crate::infrastructure::processes::cron_registry::CronRegistry;
use crate::infrastructure::processes::functions_registry::FunctionProcessRegistry;
use crate::infrastructure::processes::kafka_clickhouse_sync::SyncingProcessesRegistry;
use crate::infrastructure::processes::process_registry::ProcessRegistries;
use crate::infrastructure::stream::redpanda::fetch_topics;
use crate::project::Project;

use super::super::metrics::Metrics;
use super::display::{self, with_spinner_async};
use super::local_webserver::Webserver;
use super::settings::Features;
use super::watcher::FileWatcher;
use super::{Message, MessageType};

pub mod auth;
pub mod block;
pub mod clean;
pub mod consumption;
pub mod datamodel;
pub mod dev;
pub mod docker_packager;
pub mod initialize;
pub mod logs;
pub mod ls;
pub mod metrics_console;
pub mod migrate;
pub mod ps;
pub mod streaming;
pub mod templates;
mod util;
pub mod validate;
pub mod version;

#[derive(Debug, Clone)]
#[must_use = "The message should be displayed."]
pub struct RoutineSuccess {
    pub message: Message,
    pub message_type: MessageType,
}

// Implement success and info contructors and a new constructor that lets the user choose which type of message to display
impl RoutineSuccess {
    // E.g. when we try to create a resource that already exists,
    pub fn info(message: Message) -> Self {
        Self {
            message,
            message_type: MessageType::Info,
        }
    }

    pub fn success(message: Message) -> Self {
        Self {
            message,
            message_type: MessageType::Success,
        }
    }

    pub fn highlight(message: Message) -> Self {
        Self {
            message,
            message_type: MessageType::Highlight,
        }
    }

    pub fn show(&self) {
        show_message!(self.message_type, self.message);
    }
}

#[derive(Debug)]
pub struct RoutineFailure {
    pub message: Message,
    pub message_type: MessageType,
    pub error: Option<anyhow::Error>,
}
impl RoutineFailure {
    pub fn new<F: Into<anyhow::Error>>(message: Message, error: F) -> Self {
        Self {
            message,
            message_type: MessageType::Error,
            error: Some(error.into()),
        }
    }

    /// create a RoutineFailure error without an error
    pub fn error(message: Message) -> Self {
        Self {
            message,
            message_type: MessageType::Error,
            error: None,
        }
    }
}

#[derive(Clone, Copy)]
pub enum RunMode {
    Explicit,
}

/// Routines are a collection of operations that are run in sequence.
pub trait Routine {
    fn run(&self, mode: RunMode) -> Result<RoutineSuccess, RoutineFailure> {
        match mode {
            RunMode::Explicit => self.run_explicit(),
        }
    }

    // Runs the routine and returns a result without displaying any messages
    fn run_silent(&self) -> Result<RoutineSuccess, RoutineFailure>;

    // Runs the routine and displays messages to the user
    fn run_explicit(&self) -> Result<RoutineSuccess, RoutineFailure> {
        match self.run_silent() {
            Ok(success) => {
                show_message!(success.message_type, success.message.clone());
                Ok(success)
            }
            Err(failure) => {
                show_message!(
                    failure.message_type,
                    Message::new(
                        failure.message.action.clone(),
                        match &failure.error {
                            None => {
                                failure.message.details.clone()
                            }
                            Some(error) => {
                                format!("{}: {}", failure.message.details.clone(), error)
                            }
                        },
                    )
                );
                Err(failure)
            }
        }
    }
}

pub struct RoutineController {
    routines: Vec<Box<dyn Routine>>,
}

impl RoutineController {
    pub fn new() -> Self {
        Self { routines: vec![] }
    }

    pub fn add_routine(&mut self, routine: Box<dyn Routine>) {
        self.routines.push(routine);
    }

    pub fn run_routines(&self, run_mode: RunMode) -> Vec<Result<RoutineSuccess, RoutineFailure>> {
        self.routines
            .iter()
            .map(|routine| routine.run(run_mode))
            .collect()
    }
}

async fn setup_redis_client(project: Arc<Project>) -> anyhow::Result<Arc<Mutex<RedisClient>>> {
    let redis_client = RedisClient::new(project.name(), project.redis_config.clone()).await?;
    let redis_client = Arc::new(Mutex::new(redis_client));

    let (service_name, instance_id) = {
        let client = redis_client.lock().await;
        (
            client.get_service_name().to_string(),
            client.get_instance_id().to_string(),
        )
    };

    show_message!(
        MessageType::Info,
        Message {
            action: "Node Id:".to_string(),
            details: format!("{}::{}", service_name, instance_id),
        }
    );

    // Register the leadership lock
    redis_client
        .lock()
        .await
        .register_lock("leadership", 10)
        .await?;

    // Start the leadership lock management task
    start_leadership_lock_task(redis_client.clone(), project.clone());

    let redis_client_clone = redis_client.clone();
    let callback = Arc::new(move |message: String| {
        let redis_client = redis_client_clone.clone();
        tokio::spawn(async move {
            if let Err(e) = process_pubsub_message(message, redis_client).await {
                error!("Error processing pubsub message: {}", e);
            }
        });
    });

    redis_client
        .lock()
        .await
        .register_message_handler(callback)
        .await;
    redis_client.lock().await.start_periodic_tasks();

    Ok(redis_client)
}

async fn process_pubsub_message(
    message: String,
    redis_client: Arc<Mutex<RedisClient>>,
) -> anyhow::Result<()> {
    let has_lock = {
        let client = redis_client.lock().await;
        client.has_lock("leadership").await?
    };

    if has_lock {
        if message.contains("<migration_start>") {
            info!("<Routines> This instance is the leader so ignoring the Migration start message: {}", message);
        } else if message.contains("<migration_end>") {
            info!("<Routines> This instance is the leader so ignoring the Migration end message received: {}", message);
        } else {
            info!(
                "<Routines> This instance is the leader and received pubsub message: {}",
                message
            );
        }
    } else {
        info!(
            "<Routines> This instance is not the leader and received pubsub message: {}",
            message
        );
    }
    Ok(())
}

fn start_leadership_lock_task(redis_client: Arc<Mutex<RedisClient>>, project: Arc<Project>) {
    tokio::spawn(async move {
        let mut interval = interval(Duration::from_secs(5)); // Adjust the interval as needed
        loop {
            interval.tick().await;
            if let Err(e) = manage_leadership_lock(&redis_client, &project).await {
                error!("Error managing leadership lock: {}", e);
            }
        }
    });
}

async fn manage_leadership_lock(
    redis_client: &Arc<Mutex<RedisClient>>,
    project: &Arc<Project>,
) -> Result<(), anyhow::Error> {
    let has_lock = {
        let client = redis_client.lock().await;
        client.has_lock("leadership").await?
    };

    if has_lock {
        // We have the lock, renew it
        let client = redis_client.lock().await;
        client.renew_lock("leadership").await?;
    } else {
        // We don't have the lock, try to acquire it
        let acquired_lock = {
            let client = redis_client.lock().await;
            client.attempt_lock("leadership").await?
        };
        if acquired_lock {
            let mut client = redis_client.lock().await;
            client.broadcast_message("<new_leader>").await?;

            info!("Obtained leadership lock, performing leadership tasks");
            let project_clone = project.clone();
            tokio::spawn(async move {
                if let Err(e) = leadership_tasks(project_clone).await {
                    error!("Error executing leadership tasks: {}", e);
                }
            });
        }
    }
    Ok(())
}

async fn leadership_tasks(project: Arc<Project>) -> Result<(), anyhow::Error> {
    let cron_registry = CronRegistry::new().await?;
    cron_registry.register_jobs(&project).await?;
    cron_registry.start().await?;
    Ok(())
}

// Starts the file watcher and the webserver
pub async fn start_development_mode(
    project: Arc<Project>,
    features: &Features,
    metrics: Arc<Metrics>,
) -> anyhow::Result<()> {
    show_message!(
        MessageType::Info,
        Message {
            action: "Starting".to_string(),
            details: "development mode".to_string(),
        }
    );

    let redis_client = setup_redis_client(project.clone()).await?;

    let server_config = project.http_server_config.clone();
    let web_server = Webserver::new(
        server_config.host.clone(),
        server_config.port,
        server_config.management_port,
    );

    let consumption_apis: &'static RwLock<HashSet<String>> =
        Box::leak(Box::new(RwLock::new(HashSet::new())));

    if features.core_v2 {
        let route_table = HashMap::<PathBuf, RouteMeta>::new();
        let route_table: &'static RwLock<HashMap<PathBuf, RouteMeta>> =
            Box::leak(Box::new(RwLock::new(route_table)));

        let route_update_channel = web_server
            .spawn_api_update_listener(route_table, consumption_apis)
            .await;

        let mut client = get_pool(&project.clickhouse_config).get_handle().await?;

        let plan_result = plan_changes(&mut client, &project).await?;
        info!("Plan Changes: {:?}", plan_result.changes);
        let api_changes_channel = web_server
            .spawn_api_update_listener(route_table, consumption_apis)
            .await;
        let (syncing_registry, process_registry) = execute_initial_infra_change(
            &project,
            &plan_result,
            api_changes_channel,
            metrics.clone(),
            &mut client,
            &redis_client,
        )
        .await?;
        // TODO - need to add a lock on the table to prevent concurrent updates as migrations are going through.

        // Storing the result of the changes in the table
        store_infrastructure_map(
            &mut client,
            &project.clickhouse_config,
            &plan_result.target_infra_map,
        )
        .await?;

        let infra_map: &'static RwLock<InfrastructureMap> =
            Box::leak(Box::new(RwLock::new(plan_result.target_infra_map)));

        let file_watcher = FileWatcher::new();
        file_watcher.start(
            project.clone(),
            features,
            None,
            route_table,          // Deprecated way of updating the routes,
            route_update_channel, // The new way of updating the routes
            infra_map,
            consumption_apis,
            syncing_registry,
            process_registry,
            metrics.clone(),
        )?;

        info!("Starting web server...");
        web_server
            .start(route_table, consumption_apis, infra_map, project, metrics)
            .await;
    } else {
        let mut route_table = HashMap::<PathBuf, RouteMeta>::new();
        info!("<DCM> Initializing project state");

        let (framework_object_versions, version_syncs) =
            initialize_project_state(project.clone(), &mut route_table).await?;

        let route_table: &'static RwLock<HashMap<PathBuf, RouteMeta>> =
            Box::leak(Box::new(RwLock::new(route_table)));

        let route_update_channel = web_server
            .spawn_api_update_listener(route_table, consumption_apis)
            .await;

        let mut syncing_processes_registry = SyncingProcessesRegistry::new(
            project.redpanda_config.clone(),
            project.clickhouse_config.clone(),
        );

        let _ = syncing_processes_registry
            .start_all(&framework_object_versions, &version_syncs, metrics.clone())
            .await;

        let topics = fetch_topics(&project.redpanda_config).await?;

        let mut function_process_registry = FunctionProcessRegistry::new(
            project.redpanda_config.clone(),
            project.project_location.clone(),
        );
        // Once the below function is optimized to act on events, this
        // will need to get refactored out.

        process_streaming_func_changes(
            &project,
            &framework_object_versions.to_data_model_set(),
            &mut function_process_registry,
            &topics,
        )
        .await?;

        let mut blocks_process_registry = AggregationProcessRegistry::new(
            project.language,
            project.blocks_dir(),
            project.project_location.clone(),
            project.clickhouse_config.clone(),
            false,
        );
        process_aggregations_changes(&mut blocks_process_registry).await?;

        let mut aggregations_process_registry = AggregationProcessRegistry::new(
            project.language,
            project.aggregations_dir(),
            project.project_location.clone(),
            project.clickhouse_config.clone(),
            true,
        );
        process_aggregations_changes(&mut aggregations_process_registry).await?;

        let mut consumption_process_registry = ConsumptionProcessRegistry::new(
            project.language,
            project.clickhouse_config.clone(),
            project.jwt.clone(),
            project.consumption_dir(),
            project.project_location.clone(),
        );
        process_consumption_changes(
            &project,
            &mut consumption_process_registry,
            consumption_apis.write().await.deref_mut(),
        )
        .await?;

        {
            let mut client = get_pool(&project.clickhouse_config).get_handle().await?;
            let aggregations = project.get_aggregations();
            store_current_state(
                &mut client,
                &framework_object_versions,
                &aggregations,
                &project.clickhouse_config,
            )
            .await?
        }

        let project_registries = ProcessRegistries {
            functions: function_process_registry,
            aggregations: aggregations_process_registry,
            blocks: blocks_process_registry,
            consumption: consumption_process_registry,
        };

        let dummy_infra_map: &'static RwLock<InfrastructureMap> = Box::leak(Box::new(RwLock::new(
            InfrastructureMap::new(PrimitiveMap::default()),
        )));

        let file_watcher = FileWatcher::new();
        file_watcher.start(
            project.clone(),
            features,
            Some(framework_object_versions),
            route_table,          // Deprecated way of updating the routes,
            route_update_channel, // The new way of updating the routes
            dummy_infra_map,      // never updated
            consumption_apis,
            syncing_processes_registry,
            project_registries,
            metrics.clone(),
        )?;

        info!("Starting web server...");
        web_server
            .start(
                route_table,
                consumption_apis,
                dummy_infra_map,
                project,
                metrics,
            )
            .await;
    };

    {
        let mut redis_client = redis_client.lock().await;
        let _ = redis_client.stop_periodic_tasks();
    }

    Ok(())
}

// Starts the webserver in production mode
pub async fn start_production_mode(
    project: Arc<Project>,
    features: Features,
    metrics: Arc<Metrics>,
) -> anyhow::Result<()> {
    show_message!(
        MessageType::Success,
        Message {
            action: "Starting".to_string(),
            details: "production mode".to_string(),
        }
    );

    if std::env::var("MOOSE_TEST__CRASH").is_ok() {
        panic!("Crashing for testing purposes");
    }

<<<<<<< HEAD
    let redis_client = setup_redis_client(project.clone()).await?;

=======
    let mut redis_client = setup_redis_client(project.clone()).await?;
    info!("Redis client initialized");
>>>>>>> 8a7a5b8f
    let server_config = project.http_server_config.clone();
    info!("Server config: {:?}", server_config);
    let web_server = Webserver::new(
        server_config.host.clone(),
        server_config.port,
        server_config.management_port,
    );
    info!("Web server initialized");

    let consumption_apis: &'static RwLock<HashSet<String>> =
        Box::leak(Box::new(RwLock::new(HashSet::new())));
    info!("Consumption APIs initialized");
    if features.core_v2 {
        let route_table = HashMap::<PathBuf, RouteMeta>::new();

        debug!("Route table: {:?}", route_table);
        let route_table: &'static RwLock<HashMap<PathBuf, RouteMeta>> =
            Box::leak(Box::new(RwLock::new(route_table)));

        let mut client = get_pool(&project.clickhouse_config).get_handle().await?;
        info!("Clickhouse client initialized");

        let plan_result = plan_changes(&mut client, &project).await?;
        info!("Plan Changes: {:?}", plan_result.changes);
        let api_changes_channel = web_server
            .spawn_api_update_listener(route_table, consumption_apis)
            .await;
        execute_initial_infra_change(
            &project,
            &plan_result,
            api_changes_channel,
            metrics.clone(),
            &mut client,
            &redis_client,
        )
        .await?;
        // TODO - need to add a lock on the table to prevent concurrent updates as migrations are going through.

        // Storing the result of the changes in the table
        store_infrastructure_map(
            &mut client,
            &project.clickhouse_config,
            &plan_result.target_infra_map,
        )
        .await?;

        let infra_map: &'static InfrastructureMap =
            Box::leak(Box::new(plan_result.target_infra_map));

        web_server
            .start(route_table, consumption_apis, infra_map, project, metrics)
            .await;
    } else {
        info!("<DCM> Initializing project state");
        let mut route_table = HashMap::<PathBuf, RouteMeta>::new();

        let (framework_object_versions, version_syncs) =
            initialize_project_state(project.clone(), &mut route_table).await?;

        debug!("Route table: {:?}", route_table);
        let route_table: &'static RwLock<HashMap<PathBuf, RouteMeta>> =
            Box::leak(Box::new(RwLock::new(route_table)));

        let topics = fetch_topics(&project.redpanda_config).await?;
        let mut syncing_processes_registry = SyncingProcessesRegistry::new(
            project.redpanda_config.clone(),
            project.clickhouse_config.clone(),
        );
        let _ = syncing_processes_registry
            .start_all(&framework_object_versions, &version_syncs, metrics.clone())
            .await;

        let mut function_process_registry = FunctionProcessRegistry::new(
            project.redpanda_config.clone(),
            project.project_location.clone(),
        );
        // Once the below function is optimized to act on events, this
        // will need to get refactored out.
        process_streaming_func_changes(
            &project,
            &framework_object_versions.to_data_model_set(),
            &mut function_process_registry,
            &topics,
        )
        .await?;
        let mut blocks_process_registry = AggregationProcessRegistry::new(
            project.language,
            project.blocks_dir(),
            project.project_location.clone(),
            project.clickhouse_config.clone(),
            false,
        );
        process_aggregations_changes(&mut blocks_process_registry).await?;
        let mut aggregations_process_registry = AggregationProcessRegistry::new(
            project.language,
            project.aggregations_dir(),
            project.project_location.clone(),
            project.clickhouse_config.clone(),
            true,
        );
        process_aggregations_changes(&mut aggregations_process_registry).await?;

        let mut consumption_process_registry = ConsumptionProcessRegistry::new(
            project.language,
            project.clickhouse_config.clone(),
            project.jwt.clone(),
            project.consumption_dir(),
            project.project_location.clone(),
        );
        process_consumption_changes(
            &project,
            &mut consumption_process_registry,
            consumption_apis.write().await.deref_mut(),
        )
        .await?;

        let dummy_infra_map: &'static InfrastructureMap =
            Box::leak(Box::new(InfrastructureMap::new(PrimitiveMap::default())));

        info!("Starting web server...");
        web_server
            .start(
                route_table,
                consumption_apis,
                dummy_infra_map,
                project,
                metrics,
            )
            .await;
    }

    {
        let mut redis_client = redis_client.lock().await;
        let _ = redis_client.stop_periodic_tasks();
    }

    Ok(())
}

pub async fn plan(project: &Project) -> anyhow::Result<()> {
    let mut client = get_pool(&project.clickhouse_config).get_handle().await?;

    let plan_results = plan_changes(&mut client, project).await?;

    display::show_changes(&plan_results);

    if plan_results.changes.is_empty() {
        show_message!(
            MessageType::Info,
            Message {
                action: "No".to_string(),
                details: "changes detected".to_string(),
            }
        );
    }

    Ok(())
}

// This is deprectaed with CORE V2
pub async fn initialize_project_state(
    project: Arc<Project>,
    route_table: &mut HashMap<PathBuf, RouteMeta>,
) -> anyhow::Result<(FrameworkObjectVersions, Vec<VersionSync>)> {
    let old_versions = project.old_versions_sorted();

    let configured_client = olap::clickhouse::create_client(project.clickhouse_config.clone());

    info!("<DCM> Checking for old version directories...");

    let mut framework_object_versions = load_framework_objects(&project).await?;

    with_spinner_async(
        "Processing versions",
        async {
            // TODO: enforce linearity, if 1.1 is linked to 2.0, 1.2 cannot be added
            let mut previous_version: Option<(String, HashMap<String, FrameworkObject>)> = None;
            for version in old_versions {
                let schema_version: &mut SchemaVersion = framework_object_versions
                    .previous_version_models
                    .get_mut(&version)
                    .unwrap();

                process_objects(
                    &schema_version.models,
                    &previous_version,
                    project.clone(),
                    &schema_version.base_path,
                    &configured_client,
                    route_table,
                    &version,
                )
                .await?;

                previous_version = Some((version, schema_version.models.clone()));
            }

            let result = process_objects(
                &framework_object_versions.current_models.models,
                &previous_version,
                project.clone(),
                &framework_object_versions.current_models.base_path,
                &configured_client,
                route_table,
                &framework_object_versions.current_version,
            )
            .await;

            match result {
                Ok(_) => {
                    info!("<DCM> Schema directory crawl completed successfully");
                    Ok(())
                }
                Err(e) => {
                    debug!("<DCM> Schema directory crawl failed");
                    debug!("<DCM> Error: {:?}", e);
                    Err(e)
                }
            }
        },
        !project.is_production,
    )
    .await?;

    info!("<DCM> Crawling version syncs");
    let version_syncs = with_spinner_async::<_, anyhow::Result<Vec<VersionSync>>>(
        "Setting up version syncs",
        async {
            let version_syncs = get_all_version_syncs(&project, &framework_object_versions)?;
            for vs in &version_syncs {
                debug!("<DCM> Creating version sync: {:?}", vs);
                create_or_replace_version_sync(&project, vs, &configured_client).await?;
            }
            Ok(version_syncs)
        },
        !project.is_production,
    )
    .await?;

    let _ = verify_streaming_functions_against_datamodels(&project, &framework_object_versions);

    Ok((framework_object_versions, version_syncs))
}<|MERGE_RESOLUTION|>--- conflicted
+++ resolved
@@ -630,13 +630,7 @@
         panic!("Crashing for testing purposes");
     }
 
-<<<<<<< HEAD
     let redis_client = setup_redis_client(project.clone()).await?;
-
-=======
-    let mut redis_client = setup_redis_client(project.clone()).await?;
-    info!("Redis client initialized");
->>>>>>> 8a7a5b8f
     let server_config = project.http_server_config.clone();
     info!("Server config: {:?}", server_config);
     let web_server = Webserver::new(
