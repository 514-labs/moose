import { FeatureCard, FeatureGrid, Icons, Callout, ZoomImg, ToggleBlock } from "@/components";
import { Steps, Tabs } from "nextra/components";

## Quickstart: AI analytics engineering from your ClickHouse
*Generate a local OLAP project from your ClickHouse deployment; Aurora MCP pre-configured for analytics engineering.*

This will walk you through creating a new local Moose project reflecting the structure of your ClickHouse database. It will allow you to add data to your local dev environment from your remote ClickHouse database, and use Aurora MCP tools to enrich your project with metadata, or create new Moose primitives that you can use in your project (e.g.egress APIs). We'll use the ClickHouse Playground as our example database, but you can use any ClickHouse database.

<Callout type="info" title="Prerequisites">
- **OS**: macOS or Linux (WSL supported for Windows)
- **Docker Desktop/Engine**: [24.0.0+](https://docs.docker.com/get-started/get-docker/)
- **Node**: [version 20+](https://nodejs.org/en/download) (LTS recommended)
- **Anthropic API Key**: [Get one here](https://docs.anthropic.com/en/docs/initial-setup)
- **Client**: [Cursor](https://www.cursor.com/) or [Claude Desktop](https://claude.ai/download) or [Windsurf](https://windsurf.ai/download). For this particular use-case, we recommend Claude Desktop.
</Callout>

<Steps>
### Install Moose and Aurora CLIs

```bash filename="Terminal" copy
bash -i <(curl -fsSL https://fiveonefour.com/install.sh) moose,aurora
```

We'll be using generative MCP tools here, so make sure you add your Anthropic API key in install. If you installed without adding it, you can add it later with `aurora config keys anthropic <your-api-key>`. If you need to create one, see: https://docs.anthropic.com/en/docs/initial-setup.

### Create a new Moose project from your ClickHouse database

```bash filename="Terminal" copy
aurora init my_project_name --from-remote 'https://explorer:@play.clickhouse.com:443/?database=default' --language python --mcp cursor-project
```

<Callout type="info" title="Try with ClickHouse Playground">
Want to test without your own ClickHouse? Use the [ClickHouse Playground](https://clickhouse.com/docs/getting-started/playground) with the connection string above. It has sample datasets (read-only) you can experiment with.

```txt copy
https://explorer:@play.clickhouse.com:443/?database=default
```

</Callout>


<ToggleBlock openText="Need help finding credentials?" closeText="Hide credential help">
<Tabs items={["ClickHouse Cloud", "Self-Hosted", "Docker"]}>
<Tabs.Tab>
1. Log into your [ClickHouse Cloud console](https://clickhouse.cloud/)
2. Go to your service details page
3. Find "Connect" or "Connection Details" section
4. Copy the HTTPS endpoint and your username/password
</Tabs.Tab>
<Tabs.Tab>
- Check your ClickHouse config file (usually `/etc/clickhouse-server/config.xml`)
- Look for `<http_port>` (default: 8123) and `<https_port>` (default: 8443)
- Check users config in `/etc/clickhouse-server/users.xml` or users.d/ directory
- Default user is often `default` with no password
</Tabs.Tab>
<Tabs.Tab>
- Check your docker-compose.yml or docker run command for environment variables
- Look for `CLICKHOUSE_USER`, `CLICKHOUSE_PASSWORD`, `CLICKHOUSE_DB`
- Default is usually `http://default:@localhost:8123/?database=default`
</Tabs.Tab>
</Tabs>
</ToggleBlock>

<ToggleBlock openText="Common Issues" closeText="Hide Common Issues">

- **Can't connect?** Try `curl http://your-host:8123/ping` to test connectivity
- **Authentication failed?** Verify username/password with `clickhouse-client --user=username --password=password`
- **Database not found?** Run `SHOW DATABASES` to see available databases
- **Permission denied?** Check user permissions with `SHOW GRANTS FOR username`

**Still stuck?** Check the [ClickHouse documentation](https://clickhouse.com/docs/en/getting-started/install) for your specific deployment method.

</ToggleBlock>


This will create a new Moose project from your ClickHouse database. [See Moose docs](https://docs.fiveonefour.com/moose) for more information about the project structure, and how it spins up your local development environment (including a local ClickHouse database).

<<<<<<< HEAD
The new project is called "my_project_name" and is created in the current directory. the string after `--from-remote` is the connection string to your ClickHouse database, structured as `clickhouse://<username>:<password>@<host>:<port>/<database>` (note, the Clickhouse Playground has no password).
=======
The new project is called "my_project_name" and is created in the current directory. the string after `--from-remote` is the connection string to your ClickHouse database, structured as `clickhouse://<username>:<password>@<host>:<port>/<database>` (note, the ClickHouse Playground has no password).
>>>>>>> 7ddd6d0b

### Install dependencies and run the dev server

Before you can run Moose's local dev server, Docker Desktop must be running.

Navigate into the project directory:

```bash filename="Terminal" copy
cd my_project_name
```

Install the dependencies: 

```bash filename="Terminal" copy
npm i
```

Run the dev server:

```bash filename="Terminal" copy
moose dev
```

### Get sample data

```bash filename="Terminal" copy
moose seed clickhouse --connection-string clickhouse://explorer:@play.clickhouse.com/default --limit 100
```

This will seed your local ClickHouse database with 100 rows of sample data from your remote ClickHouse database—here, the ClickHouse Playground. You can change the number of rows with the `--limit` flag.

This will improve the context provided to Aurora's MCP tools, and make it easier to validate analytic engineering tasks.

### Set up your Client

The `aurora init` command above configured Cursor to use Aurora MCP tools. You can check this by opening Cursor and looking at `cursor > settings > cursor settings > MCP` menu. You should see `aurora` in the list of MCPs, alongside a list of tools. 

You may need to enable the MCP. Once you do so, you should see a green 🟢 status indicator next to it.

<ZoomImg light="/cursor-mcp-settings.png" dark="/cursor-mcp-settings.png" alt="Claude search and tools, MCP running" />

If you would like to use a different client, you can use the following command from within the project directory:

```bash filename="Terminal" copy
aurora setup --mcp <host>
```

### Enrich project with metadata [coming soon]

Since we have a Moose project with sample data and some metadata, we can use this to create more metadata! 

If we ask our client "Can you add a description to each Moose primitive in this project?", the LLM will use the `write_metadata` tool to add a description to each Moose primitive.

```TypeScript filename="my_project_name/index.ts"
const acPipeline = new IngestPipeline<AircraftTrackingProcessed>(
    "AircraftTrackingProcessed",
    {
      table: true,
      stream: true,
      ingest: false,
      metadata: {
          description: "Pipeline for ingesting raw aircraft data" } // new description field!
      }
    
);
```

### Chat with your data

You can also now just chat with your client about your data! Try asking "Look at my MTA data in ClickHouse, tell me about the trains that ran in the last 24 hours."

The client will use `read_moose_project`, `read_clickhouse_tables` and maybe `read_production_clickhouse` to answer your question.

### Create new Egress APIs with Aurora MCP tools

If you find a thread that you find interesting enough to want to productionize, try asking the client "can you create an egress API to furnish that data?"

The client will use `create_egress_api` and `test_egress_api` to create an egress API primitives in Moose, that will automatically deploy in your local dev environment when you save.

### What's next?

Try adding new [ingestion scripts, data models, or materialized views to your project using Aurora's experimental tools](https://docs.fiveonefour.com/aurora/reference/tool-reference#experimental-moose-tools)!

</Steps>
## Other Quickstart Guides

<FeatureGrid>
  <FeatureCard
    href="/aurora/quickstart/clickhouse-chat"
    Icon={Icons.api}
    title="AI Chat with ClickHouse"
    description="
    "
    variant="aurora"
  />
  
  
  <FeatureCard
    href="/aurora/quickstart/from-template#quickstart-new-complete-local-olap-project-from-template"
    Icon={Icons.db}
    title="AI powered OLAP templates"
    description="
    "
    variant="aurora"
  />

</FeatureGrid><|MERGE_RESOLUTION|>--- conflicted
+++ resolved
@@ -75,11 +75,9 @@
 
 This will create a new Moose project from your ClickHouse database. [See Moose docs](https://docs.fiveonefour.com/moose) for more information about the project structure, and how it spins up your local development environment (including a local ClickHouse database).
 
-<<<<<<< HEAD
-The new project is called "my_project_name" and is created in the current directory. the string after `--from-remote` is the connection string to your ClickHouse database, structured as `clickhouse://<username>:<password>@<host>:<port>/<database>` (note, the Clickhouse Playground has no password).
-=======
+
 The new project is called "my_project_name" and is created in the current directory. the string after `--from-remote` is the connection string to your ClickHouse database, structured as `clickhouse://<username>:<password>@<host>:<port>/<database>` (note, the ClickHouse Playground has no password).
->>>>>>> 7ddd6d0b
+
 
 ### Install dependencies and run the dev server
 
