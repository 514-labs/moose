use super::infrastructure::api_endpoint::{APIType, ApiEndpoint};
use super::infrastructure::consumption_webserver::ConsumptionApiWebServer;
use super::infrastructure::function_process::FunctionProcess;
use super::infrastructure::olap_process::OlapProcess;
use super::infrastructure::table::{Column, Table};
use super::infrastructure::topic::Topic;
use super::infrastructure::topic_sync_process::{TopicToTableSyncProcess, TopicToTopicSyncProcess};
use super::infrastructure::view::View;
use super::primitive_map::PrimitiveMap;
use crate::framework::controller::{InitialDataLoad, InitialDataLoadStatus};
use crate::infrastructure::stream::redpanda::RedpandaConfig;
use serde::{Deserialize, Serialize};
use std::collections::HashMap;
use std::fs;
use std::path::Path;

#[derive(Debug, Clone, PartialEq, Serialize, Deserialize)]
pub enum PrimitiveTypes {
    DataModel,
    Function,
    DBBlock,
    ConsumptionAPI,
}

#[derive(Debug, Clone, PartialEq, Serialize, Deserialize)]
pub struct PrimitiveSignature {
    pub name: String,
    pub primitive_type: PrimitiveTypes,
}

#[derive(Debug, Clone)]
pub enum ColumnChange {
    Added(Column),
    Removed(Column),
    Updated { before: Column, after: Column },
}

#[derive(Debug, Clone)]
pub struct OrderByChange {
    pub before: Vec<String>,
    pub after: Vec<String>,
}

#[derive(Debug, Clone)]
pub enum TableChange {
    Added(Table),
    Removed(Table),
    Updated {
        name: String,
        column_changes: Vec<ColumnChange>,
        order_by_change: OrderByChange,
    },
}

#[derive(Debug, Clone)]
pub enum Change<T> {
    Added(Box<T>),
    Removed(Box<T>),
    Updated { before: Box<T>, after: Box<T> },
}

#[allow(clippy::large_enum_variant)]
#[derive(Debug, Clone)]
pub enum InfraChange {
    Olap(OlapChange),
    Streaming(StreamingChange),
    Api(ApiChange),
    Process(ProcessChange),
}

#[derive(Debug, Clone)]
pub enum OlapChange {
    Table(TableChange),
    View(Change<View>),
}

#[derive(Debug, Clone)]
pub enum StreamingChange {
    Topic(Change<Topic>),
}

#[derive(Debug, Clone)]
pub enum ApiChange {
    ApiEndpoint(Change<ApiEndpoint>),
}

#[derive(Debug, Clone)]
pub enum ProcessChange {
    TopicToTableSyncProcess(Change<TopicToTableSyncProcess>),
    TopicToTopicSyncProcess(Change<TopicToTopicSyncProcess>),
    FunctionProcess(Change<FunctionProcess>),
    OlapProcess(Change<OlapProcess>),
    ConsumptionApiWebServer(Change<ConsumptionApiWebServer>),
}

#[derive(Debug, Clone, Default)]
pub struct InfraChanges {
    pub olap_changes: Vec<OlapChange>,
    pub processes_changes: Vec<ProcessChange>,
    pub api_changes: Vec<ApiChange>,
    pub streaming_engine_changes: Vec<StreamingChange>,
    pub initial_data_loads: Vec<InitialDataLoadChange>,
}

#[derive(Debug, Clone)]
pub enum InitialDataLoadChange {
    Addition(InitialDataLoad),
    Resumption {
        load: InitialDataLoad,
        resume_from: i64,
    },
}

impl InfraChanges {
    pub fn is_empty(&self) -> bool {
        self.olap_changes.is_empty()
            && self.processes_changes.is_empty()
            && self.api_changes.is_empty()
            && self.streaming_engine_changes.is_empty()
    }
}

#[derive(Debug, Clone, Serialize, Deserialize)]
pub struct InfrastructureMap {
    // primitive_map: PrimitiveMap,
    pub topics: HashMap<String, Topic>,
    pub api_endpoints: HashMap<String, ApiEndpoint>,
    pub tables: HashMap<String, Table>,
    pub views: HashMap<String, View>,

    pub topic_to_table_sync_processes: HashMap<String, TopicToTableSyncProcess>,
    #[serde(default = "HashMap::new")]
    pub topic_to_topic_sync_processes: HashMap<String, TopicToTopicSyncProcess>,
    pub function_processes: HashMap<String, FunctionProcess>,

    // TODO change to a hashmap of processes when we have several
    pub block_db_processes: OlapProcess,

    // Not sure if we will want to change that or not in the future to be able to tell
    // the new consumption endpoints that were added or removed.
    pub consumption_api_web_server: ConsumptionApiWebServer,

    pub initial_data_loads: HashMap<String, InitialDataLoad>,
}

impl InfrastructureMap {
    // we want to add the prefix as soon as possible
    // to avoid worrying whether the topic name is prefixed
    // we dump the infra map during build, when the prefix is unavailable
    // so the prefix adding has to be written as a mutation
    //
    // an alternative is to dump the PrimitiveMap during build,
    // and add `RedpandaConfig` param to the `new(PrimitiveMap)->InfrastructureMap` function.
    pub fn with_topic_namespace(&mut self, redpanda_config: &RedpandaConfig) {
        let topics = std::mem::take(&mut self.topics);
        for mut topic in topics.into_values() {
            topic.name = redpanda_config.prefix_with_namespace(&topic.name);
            self.topics.insert(topic.id(), topic);
        }

        let api_endpoints = std::mem::take(&mut self.api_endpoints);
        for mut api_endpoint in api_endpoints.into_values() {
            match api_endpoint.api_type {
                APIType::INGRESS {
                    ref mut target_topic,
                    ..
                } => *target_topic = redpanda_config.prefix_with_namespace(target_topic),
                APIType::EGRESS => {}
            }
            self.api_endpoints.insert(api_endpoint.id(), api_endpoint);
        }

        let topic_to_table_sync_processes = std::mem::take(&mut self.topic_to_table_sync_processes);
        for mut process in topic_to_table_sync_processes.into_values() {
            process.source_topic_id =
                redpanda_config.prefix_with_namespace(&process.source_topic_id);
            self.topic_to_table_sync_processes
                .insert(process.id(), process);
        }

        let topic_to_topic_sync_processes = std::mem::take(&mut self.topic_to_topic_sync_processes);
        for mut process in topic_to_topic_sync_processes.into_values() {
            process.source_topic_id =
                redpanda_config.prefix_with_namespace(&process.source_topic_id);
            process.target_topic_id =
                redpanda_config.prefix_with_namespace(&process.target_topic_id);

            self.topic_to_topic_sync_processes
                .insert(process.id(), process);
        }

        let function_processes = std::mem::take(&mut self.function_processes);
        for mut process in function_processes.into_values() {
            process.source_topic = redpanda_config.prefix_with_namespace(&process.source_topic);
            process.target_topic = redpanda_config.prefix_with_namespace(&process.target_topic);
            self.function_processes.insert(process.id(), process);
        }
        let initial_data_loads = std::mem::take(&mut self.initial_data_loads);
        for (id, mut process) in initial_data_loads.into_iter() {
            process.topic = redpanda_config.prefix_with_namespace(&process.topic);
            self.initial_data_loads.insert(id, process);
        }
    }

    pub fn new(primitive_map: PrimitiveMap) -> InfrastructureMap {
        let mut tables = HashMap::new();
        let mut views = HashMap::new();
        let mut topics = HashMap::new();
        let mut api_endpoints = HashMap::new();
        let mut topic_to_table_sync_processes = HashMap::new();
        let mut topic_to_topic_sync_processes = HashMap::new();
        let mut function_processes = HashMap::new();
        let mut initial_data_loads = HashMap::new();

        let mut data_models_that_have_not_changed_with_new_version = Vec::new();

        for data_model in primitive_map.data_models_iter() {
            if primitive_map
                .datamodels
                .has_data_model_changed_with_previous_version(&data_model.name, &data_model.version)
            {
                let topic = Topic::from_data_model(data_model);
                let api_endpoint = ApiEndpoint::from_data_model(data_model, &topic);

                if data_model.config.storage.enabled {
                    let table = data_model.to_table();
                    let topic_to_table_sync_process = TopicToTableSyncProcess::new(&topic, &table);

                    tables.insert(table.id(), table);
                    topic_to_table_sync_processes.insert(
                        topic_to_table_sync_process.id(),
                        topic_to_table_sync_process,
                    );
                }

                topics.insert(topic.id(), topic);
                api_endpoints.insert(api_endpoint.id(), api_endpoint);
            } else {
                // We wait to have processed all the datamodels to process the ones that don't have changes
                // That way we can refer to infrastructure that was created by those older versions.
                data_models_that_have_not_changed_with_new_version.push(data_model);
            }
        }

        // We process the data models that have not changed with their registered versions.
        // For the ones that require storage, we have views that points to the oldest table that has the data
        // with the same schema. We also reused the same topic that was created for the previous version.
        for data_model in data_models_that_have_not_changed_with_new_version {
            match primitive_map
                .datamodels
                .find_earliest_similar_version(&data_model.name, &data_model.version)
            {
                Some(previous_version_model) => {
                    // This will be already created with the previous data model.
                    // That's why we don't add it to the map
                    let previous_version_topic = Topic::from_data_model(previous_version_model);
                    let api_endpoint =
                        ApiEndpoint::from_data_model(data_model, &previous_version_topic);

                    if data_model.config.storage.enabled
                        && previous_version_model.config.storage.enabled
                    {
                        let view = View::alias_view(data_model, previous_version_model);
                        views.insert(view.id(), view);
                    }

                    api_endpoints.insert(api_endpoint.id(), api_endpoint);
                }
                None => {
                    log::error!(
                        "Could not find previous version with no change for data model: {} {}",
                        data_model.name,
                        data_model.version
                    );
                    log::debug!("Data Models Dump: {:?}", primitive_map.datamodels);
                }
            }
        }

        for function in primitive_map.functions.iter() {
            // Currently we are not creating 1 per function source and target.
            // We reuse the topics that were created from the data models.
            // Unless for streaming function migrations where we will have to create new topics.

            if function.is_migration() {
                let (source_topic, target_topic) = Topic::from_migration_function(function);

                let function_process = FunctionProcess::from_migration_function(
                    function,
                    &source_topic,
                    &target_topic,
                );

                let sync_process = TopicToTableSyncProcess::new(
                    &target_topic,
                    &function.target_data_model.to_table(),
                );
                topic_to_table_sync_processes.insert(sync_process.id(), sync_process);

                let topic_sync = TopicToTopicSyncProcess::from_migration_function(function);
                topic_to_topic_sync_processes.insert(topic_sync.id(), topic_sync);

                initial_data_loads.insert(
                    function_process.id(),
                    InitialDataLoad {
                        table: function.source_data_model.to_table(),
                        topic: source_topic.name.clone(),
                        // it doesn't mean it is completed, it means the desired state is Completed
                        status: InitialDataLoadStatus::Completed,
                    },
                );
                topics.insert(source_topic.id(), source_topic);
                topics.insert(target_topic.id(), target_topic);

                function_processes.insert(function_process.id(), function_process);
            } else {
                let topics: Vec<String> = topics.values().map(|t| t.id()).collect();

                let function_process = FunctionProcess::from_function(function, &topics);
                function_processes.insert(function_process.id(), function_process);
            }
        }

        // TODO update here when we have several aggregation processes
        let block_db_processes = OlapProcess::from_aggregation(&primitive_map.aggregation);

        // consumption api endpoints
        let consumption_api_web_server = ConsumptionApiWebServer {};
        for api_endpoint in primitive_map.consumption.endpoint_files {
            api_endpoints.insert(api_endpoint.id(), api_endpoint.into());
        }

        InfrastructureMap {
            // primitive_map,
            topics,
            api_endpoints,
            topic_to_table_sync_processes,
            topic_to_topic_sync_processes,
            tables,
            views,
            function_processes,
            block_db_processes,
            consumption_api_web_server,
            initial_data_loads,
        }
    }

    // The current implementation is simple in which it goes over some of the
    // changes several times. Something could be done to optimize this.
    // There is probably a way to make this also more generic so that we don't have very
    // similar code for each type of change.
    pub fn diff(&self, target_map: &InfrastructureMap) -> InfraChanges {
        let mut changes = InfraChanges::default();

        // =================================================================
        //                              Topics
        // =================================================================

        for (id, topic) in &self.topics {
            if let Some(target_topic) = target_map.topics.get(id) {
                if topic != target_topic {
                    changes
                        .streaming_engine_changes
                        .push(StreamingChange::Topic(Change::<Topic>::Updated {
                            before: Box::new(topic.clone()),
                            after: Box::new(target_topic.clone()),
                        }));
                }
            } else {
                changes
                    .streaming_engine_changes
                    .push(StreamingChange::Topic(Change::<Topic>::Removed(Box::new(
                        topic.clone(),
                    ))));
            }
        }

        for (id, topic) in &target_map.topics {
            if !self.topics.contains_key(id) {
                changes
                    .streaming_engine_changes
                    .push(StreamingChange::Topic(Change::<Topic>::Added(Box::new(
                        topic.clone(),
                    ))));
            }
        }

        // =================================================================
        //                              API Endpoints
        // =================================================================

        for (id, api_endpoint) in &self.api_endpoints {
            if let Some(target_api_endpoint) = target_map.api_endpoints.get(id) {
                if api_endpoint != target_api_endpoint {
                    changes.api_changes.push(ApiChange::ApiEndpoint(
                        Change::<ApiEndpoint>::Updated {
                            before: Box::new(api_endpoint.clone()),
                            after: Box::new(target_api_endpoint.clone()),
                        },
                    ));
                }
            } else {
                changes
                    .api_changes
                    .push(ApiChange::ApiEndpoint(Change::<ApiEndpoint>::Removed(
                        Box::new(api_endpoint.clone()),
                    )));
            }
        }

        for (id, api_endpoint) in &target_map.api_endpoints {
            if !self.api_endpoints.contains_key(id) {
                changes
                    .api_changes
                    .push(ApiChange::ApiEndpoint(Change::<ApiEndpoint>::Added(
                        Box::new(api_endpoint.clone()),
                    )));
            }
        }

        // =================================================================
        //                              Tables
        // =================================================================

        for (id, table) in &self.tables {
            if let Some(target_table) = target_map.tables.get(id) {
                if table != target_table {
                    let column_changes = compute_table_diff(table, target_table);
                    changes
                        .olap_changes
<<<<<<< HEAD
                        .push(OlapChange::Table(Change::<Table>::Updated {
                            before: Box::new(table.clone()),
                            after: Box::new(target_table.clone()),
=======
                        .push(OlapChange::Table(TableChange::Updated {
                            name: table.name.clone(),
                            column_changes,
                            order_by_change: OrderByChange {
                                before: table.order_by.clone(),
                                after: target_table.order_by.clone(),
                            },
>>>>>>> 8a7a5b8f
                        }));
                }
            } else {
                changes
                    .olap_changes
<<<<<<< HEAD
                    .push(OlapChange::Table(Change::<Table>::Removed(Box::new(
                        table.clone(),
                    ))));
=======
                    .push(OlapChange::Table(TableChange::Removed(table.clone())));
>>>>>>> 8a7a5b8f
            }
        }

        for (id, table) in &target_map.tables {
            if !self.tables.contains_key(id) {
                changes
                    .olap_changes
<<<<<<< HEAD
                    .push(OlapChange::Table(Change::<Table>::Added(Box::new(
                        table.clone(),
                    ))));
=======
                    .push(OlapChange::Table(TableChange::Added(table.clone())));
>>>>>>> 8a7a5b8f
            }
        }

        // =================================================================
        //                              Views
        // =================================================================

        for (id, view) in &self.views {
            if let Some(target_view) = target_map.views.get(id) {
                if view != target_view {
                    changes
                        .olap_changes
                        .push(OlapChange::View(Change::<View>::Updated {
                            before: Box::new(view.clone()),
                            after: Box::new(target_view.clone()),
                        }));
                }
            } else {
                changes
                    .olap_changes
                    .push(OlapChange::View(Change::<View>::Removed(Box::new(
                        view.clone(),
                    ))));
            }
        }

        for (id, view) in &target_map.views {
            if !self.views.contains_key(id) {
                changes
                    .olap_changes
                    .push(OlapChange::View(Change::<View>::Added(Box::new(
                        view.clone(),
                    ))));
            }
        }

        // =================================================================
        //                              Topic to Table Sync Processes
        // =================================================================

        for (id, topic_to_table_sync_process) in &self.topic_to_table_sync_processes {
            if let Some(target_topic_to_table_sync_process) =
                target_map.topic_to_table_sync_processes.get(id)
            {
                if topic_to_table_sync_process != target_topic_to_table_sync_process {
                    changes
                        .processes_changes
                        .push(ProcessChange::TopicToTableSyncProcess(Change::<
                            TopicToTableSyncProcess,
                        >::Updated {
                            before: Box::new(topic_to_table_sync_process.clone()),
                            after: Box::new(target_topic_to_table_sync_process.clone()),
                        }));
                }
            } else {
                changes
                    .processes_changes
                    .push(ProcessChange::TopicToTableSyncProcess(Change::<
                        TopicToTableSyncProcess,
                    >::Removed(
                        Box::new(topic_to_table_sync_process.clone()),
                    )));
            }
        }

        for (id, topic_to_table_sync_process) in &target_map.topic_to_table_sync_processes {
            if !self.topic_to_table_sync_processes.contains_key(id) {
                changes
                    .processes_changes
                    .push(ProcessChange::TopicToTableSyncProcess(Change::<
                        TopicToTableSyncProcess,
                    >::Added(
                        Box::new(topic_to_table_sync_process.clone()),
                    )));
            }
        }

        // =================================================================
        //                              Topic to Topic Sync Processes
        // =================================================================

        for (id, topic_to_topic_sync_process) in &self.topic_to_topic_sync_processes {
            if let Some(target_topic_to_topic_sync_process) =
                target_map.topic_to_topic_sync_processes.get(id)
            {
                if topic_to_topic_sync_process != target_topic_to_topic_sync_process {
                    changes
                        .processes_changes
                        .push(ProcessChange::TopicToTopicSyncProcess(Change::<
                            TopicToTopicSyncProcess,
                        >::Updated {
                            before: Box::new(topic_to_topic_sync_process.clone()),
                            after: Box::new(target_topic_to_topic_sync_process.clone()),
                        }));
                }
            } else {
                changes
                    .processes_changes
                    .push(ProcessChange::TopicToTopicSyncProcess(Change::<
                        TopicToTopicSyncProcess,
                    >::Removed(
                        Box::new(topic_to_topic_sync_process.clone()),
                    )));
            }
        }

        for (id, topic_to_topic_sync_process) in &target_map.topic_to_topic_sync_processes {
            if !self.topic_to_topic_sync_processes.contains_key(id) {
                changes
                    .processes_changes
                    .push(ProcessChange::TopicToTopicSyncProcess(Change::<
                        TopicToTopicSyncProcess,
                    >::Added(
                        Box::new(topic_to_topic_sync_process.clone()),
                    )));
            }
        }

        // =================================================================
        //                             Function Processes
        // =================================================================

        for (id, function_process) in &self.function_processes {
            if let Some(target_function_process) = target_map.function_processes.get(id) {
                // In this case we don't do a comparison check because the function process is not just
                // dependendant on changing one file, but also on its dependencies. Untill we are able to
                // properly compare the function processes wholisticaly (File + Dependencies), we will just
                // assume that the function process has changed.
                changes
                    .processes_changes
                    .push(ProcessChange::FunctionProcess(
                        Change::<FunctionProcess>::Updated {
                            before: Box::new(function_process.clone()),
                            after: Box::new(target_function_process.clone()),
                        },
                    ));
            } else {
                changes
                    .processes_changes
                    .push(ProcessChange::FunctionProcess(
                        Change::<FunctionProcess>::Removed(Box::new(function_process.clone())),
                    ));
            }
        }

        for (id, function_process) in &target_map.function_processes {
            if !self.function_processes.contains_key(id) {
                changes
                    .processes_changes
                    .push(ProcessChange::FunctionProcess(
                        Change::<FunctionProcess>::Added(Box::new(function_process.clone())),
                    ));
            }
        }

        // =================================================================
        //                             Initial Data Loads
        // =================================================================
        for (id, load) in &target_map.initial_data_loads {
            let existing = self.initial_data_loads.get(id);
            match existing {
                None => changes
                    .initial_data_loads
                    .push(InitialDataLoadChange::Addition(load.clone())),
                Some(existing) => {
                    match existing.status {
                        InitialDataLoadStatus::InProgress(resume_from) => changes
                            .initial_data_loads
                            .push(InitialDataLoadChange::Resumption {
                                resume_from,
                                load: load.clone(),
                            }),
                        // nothing to do
                        InitialDataLoadStatus::Completed => {}
                    }
                }
            }
        }

        // =================================================================
        //                             Aggregation Processes
        // =================================================================

        // Until we refactor to have multiple processes, we will consider that we need to restart
        // the process all the times and the aggregations changes all the time.
        // Once we do the other refactor, we will be able to compare the changes and only restart
        // the process if there are changes

        // currently we assume there is always a change and restart the processes
        changes.processes_changes.push(ProcessChange::OlapProcess(
            Change::<OlapProcess>::Updated {
                before: Box::new(OlapProcess {}),
                after: Box::new(OlapProcess {}),
            },
        ));

        // =================================================================
        //                          Consumption Process
        // =================================================================

        // We are currently not tracking individual consumption endpoints, so we will just restart
        // the consumption web server when something changed. we might want to change that in the future
        // to be able to only make changes when something in the dependency tree of a consumption api has
        // changed.

        changes
            .processes_changes
            .push(ProcessChange::ConsumptionApiWebServer(Change::<
                ConsumptionApiWebServer,
            >::Updated {
                before: Box::new(ConsumptionApiWebServer {}),
                after: Box::new(ConsumptionApiWebServer {}),
            }));

        changes
    }

    /**
     * Generates all the changes that need to be made to the infrastructure in the case of the
     * infrastructure not having anything in place. ie everything needs to be created.
     */
    pub fn init(&self) -> InfraChanges {
        let olap_changes = self.init_tables();
        let processes_changes = self.init_processes();
        let api_changes = self.init_api_endpoints();
        let streaming_engine_changes = self.init_topics();
        let initial_data_loads = self.init_data_loads();

        InfraChanges {
            olap_changes,
            processes_changes,
            api_changes,
            streaming_engine_changes,
            initial_data_loads,
        }
    }

    pub fn init_topics(&self) -> Vec<StreamingChange> {
        self.topics
            .values()
            .map(|topic| StreamingChange::Topic(Change::<Topic>::Added(Box::new(topic.clone()))))
            .collect()
    }

    pub fn init_api_endpoints(&self) -> Vec<ApiChange> {
        self.api_endpoints
            .values()
            .map(|api_endpoint| {
                ApiChange::ApiEndpoint(Change::<ApiEndpoint>::Added(Box::new(api_endpoint.clone())))
            })
            .collect()
    }

    pub fn init_tables(&self) -> Vec<OlapChange> {
        self.tables
            .values()
<<<<<<< HEAD
            .map(|table| OlapChange::Table(Change::<Table>::Added(Box::new(table.clone()))))
=======
            .map(|table| OlapChange::Table(TableChange::Added(table.clone())))
>>>>>>> 8a7a5b8f
            .collect()
    }

    pub fn init_processes(&self) -> Vec<ProcessChange> {
        let mut topic_to_table_process_changes: Vec<ProcessChange> = self
            .topic_to_table_sync_processes
            .values()
            .map(|topic_to_table_sync_process| {
                ProcessChange::TopicToTableSyncProcess(Change::<TopicToTableSyncProcess>::Added(
                    Box::new(topic_to_table_sync_process.clone()),
                ))
            })
            .collect();

        let mut topic_to_topic_process_changes: Vec<ProcessChange> = self
            .topic_to_topic_sync_processes
            .values()
            .map(|topic_to_table_sync_process| {
                ProcessChange::TopicToTopicSyncProcess(Change::<TopicToTopicSyncProcess>::Added(
                    Box::new(topic_to_table_sync_process.clone()),
                ))
            })
            .collect();
        topic_to_table_process_changes.append(&mut topic_to_topic_process_changes);

        let mut function_process_changes: Vec<ProcessChange> = self
            .function_processes
            .values()
            .map(|function_process| {
                ProcessChange::FunctionProcess(Change::<FunctionProcess>::Added(Box::new(
                    function_process.clone(),
                )))
            })
            .collect();

        topic_to_table_process_changes.append(&mut function_process_changes);

        // TODO Change this when we have multiple processes for aggregations
        topic_to_table_process_changes.push(ProcessChange::OlapProcess(
            Change::<OlapProcess>::Added(Box::new(OlapProcess {})),
        ));

        topic_to_table_process_changes.push(ProcessChange::ConsumptionApiWebServer(Change::<
            ConsumptionApiWebServer,
        >::Added(
            Box::new(ConsumptionApiWebServer {}),
        )));

        topic_to_table_process_changes
    }

    pub fn init_data_loads(&self) -> Vec<InitialDataLoadChange> {
        self.initial_data_loads
            .values()
            .map(|load| {
                InitialDataLoadChange::Addition(InitialDataLoad {
                    // if existing deployment is empty, there is no initial data to load
                    status: InitialDataLoadStatus::Completed,
                    ..load.clone()
                })
            })
            .collect()
    }

    pub fn save_to_json(&self, path: &Path) -> Result<(), std::io::Error> {
        let json = serde_json::to_string(self)?;
        fs::write(path, json)
    }

    pub fn load_from_json(path: &Path) -> Result<Self, std::io::Error> {
        let json = fs::read_to_string(path)?;
        let infra_map = serde_json::from_str(&json)?;
        Ok(infra_map)
    }
}

pub fn compute_table_diff(before: &Table, after: &Table) -> Vec<ColumnChange> {
    let mut diff = Vec::new();

    // Check for added or modified columns
    for after_col in &after.columns {
        match before.columns.iter().find(|c| c.name == after_col.name) {
            // If the column is in the before table, but different, then it is modified
            Some(before_col) if before_col != after_col => {
                diff.push(ColumnChange::Updated {
                    before: before_col.clone(),
                    after: after_col.clone(),
                });
            }
            // If the column is not in the before table, then it is added
            None => {
                diff.push(ColumnChange::Added(after_col.clone()));
            }
            _ => {}
        }
    }

    // Check for dropped columns
    for before_col in &before.columns {
        if !after.columns.iter().any(|c| c.name == before_col.name) {
            diff.push(ColumnChange::Removed(before_col.clone()));
        }
    }

    diff
}

#[cfg(test)]
mod tests {
    use std::path::{Path, PathBuf};

    use crate::{
        framework::{
            core::{
                infrastructure::table::{Column, ColumnType, Table},
                infrastructure_map::{
                    compute_table_diff, ColumnChange, PrimitiveSignature, PrimitiveTypes,
                },
                primitive_map::PrimitiveMap,
            },
            data_model::model::DataModel,
            languages::SupportedLanguages,
        },
        project::Project,
    };

    #[tokio::test]
    #[ignore]
    async fn test_infra_map() {
        let project = Project::new(
            Path::new("/Users/nicolas/code/514/test"),
            "test".to_string(),
            SupportedLanguages::Typescript,
        );
        let primitive_map = PrimitiveMap::load(&project).await;
        println!("{:?}", primitive_map);
        assert!(primitive_map.is_ok());

        let infra_map = super::InfrastructureMap::new(primitive_map.unwrap());
        println!("{:?}", infra_map);
    }

    #[tokio::test]
    #[ignore]
    async fn test_infra_diff_map() {
        let project = Project::new(
            Path::new("/Users/nicolas/code/514/test"),
            "test".to_string(),
            SupportedLanguages::Typescript,
        );
        let primitive_map = PrimitiveMap::load(&project).await.unwrap();
        let mut new_target_primitive_map = primitive_map.clone();

        let data_model_name = "test";
        let data_model_version = "1.0.0";

        let new_data_model = DataModel {
            name: data_model_name.to_string(),
            version: data_model_version.to_string(),
            config: Default::default(),
            columns: vec![],
            abs_file_path: PathBuf::new(),
        };
        // Making some changes to the map
        new_target_primitive_map
            .datamodels
            .add(new_data_model)
            .unwrap();

        new_target_primitive_map
            .datamodels
            .remove(data_model_name, data_model_version);

        println!("Base Primitive Map: {:?} \n", primitive_map);
        println!("Target Primitive Map {:?} \n", new_target_primitive_map);

        let infra_map = super::InfrastructureMap::new(primitive_map);
        let new_infra_map = super::InfrastructureMap::new(new_target_primitive_map);

        let diffs = infra_map.diff(&new_infra_map);

        print!("Diffs: {:?}", diffs);
    }

    #[test]
    fn test_compute_table_diff() {
        let before = Table {
            name: "test_table".to_string(),
            columns: vec![
                Column {
                    name: "id".to_string(),
                    data_type: ColumnType::Int,
                    required: true,
                    unique: true,
                    primary_key: true,
                    default: None,
                },
                Column {
                    name: "name".to_string(),
                    data_type: ColumnType::String,
                    required: true,
                    unique: false,
                    primary_key: false,
                    default: None,
                },
                Column {
                    name: "to_be_removed".to_string(),
                    data_type: ColumnType::String,
                    required: false,
                    unique: false,
                    primary_key: false,
                    default: None,
                },
            ],
            order_by: vec!["id".to_string()],
            version: "1.0".to_string(),
            source_primitive: PrimitiveSignature {
                name: "test_primitive".to_string(),
                primitive_type: PrimitiveTypes::DataModel,
            },
        };

        let after = Table {
            name: "test_table".to_string(),
            columns: vec![
                Column {
                    name: "id".to_string(),
                    data_type: ColumnType::BigInt, // Changed type
                    required: true,
                    unique: true,
                    primary_key: true,
                    default: None,
                },
                Column {
                    name: "name".to_string(),
                    data_type: ColumnType::String,
                    required: true,
                    unique: false,
                    primary_key: false,
                    default: None,
                },
                Column {
                    name: "age".to_string(), // New column
                    data_type: ColumnType::Int,
                    required: false,
                    unique: false,
                    primary_key: false,
                    default: None,
                },
            ],
            order_by: vec!["id".to_string(), "name".to_string()], // Changed order_by
            version: "1.1".to_string(),
            source_primitive: PrimitiveSignature {
                name: "test_primitive".to_string(),
                primitive_type: PrimitiveTypes::DataModel,
            },
        };

        let diff = compute_table_diff(&before, &after);

        assert_eq!(diff.len(), 3);
        assert!(
            matches!(&diff[0], ColumnChange::Updated { before, after } if before.name == "id" && matches!(after.data_type, ColumnType::BigInt))
        );
        assert!(matches!(&diff[1], ColumnChange::Added(col) if col.name == "age"));
        assert!(matches!(&diff[2], ColumnChange::Removed(col) if col.name == "to_be_removed"));
    }
}<|MERGE_RESOLUTION|>--- conflicted
+++ resolved
@@ -428,11 +428,6 @@
                     let column_changes = compute_table_diff(table, target_table);
                     changes
                         .olap_changes
-<<<<<<< HEAD
-                        .push(OlapChange::Table(Change::<Table>::Updated {
-                            before: Box::new(table.clone()),
-                            after: Box::new(target_table.clone()),
-=======
                         .push(OlapChange::Table(TableChange::Updated {
                             name: table.name.clone(),
                             column_changes,
@@ -440,19 +435,12 @@
                                 before: table.order_by.clone(),
                                 after: target_table.order_by.clone(),
                             },
->>>>>>> 8a7a5b8f
                         }));
                 }
             } else {
                 changes
                     .olap_changes
-<<<<<<< HEAD
-                    .push(OlapChange::Table(Change::<Table>::Removed(Box::new(
-                        table.clone(),
-                    ))));
-=======
                     .push(OlapChange::Table(TableChange::Removed(table.clone())));
->>>>>>> 8a7a5b8f
             }
         }
 
@@ -460,13 +448,7 @@
             if !self.tables.contains_key(id) {
                 changes
                     .olap_changes
-<<<<<<< HEAD
-                    .push(OlapChange::Table(Change::<Table>::Added(Box::new(
-                        table.clone(),
-                    ))));
-=======
                     .push(OlapChange::Table(TableChange::Added(table.clone())));
->>>>>>> 8a7a5b8f
             }
         }
 
@@ -723,11 +705,7 @@
     pub fn init_tables(&self) -> Vec<OlapChange> {
         self.tables
             .values()
-<<<<<<< HEAD
-            .map(|table| OlapChange::Table(Change::<Table>::Added(Box::new(table.clone()))))
-=======
             .map(|table| OlapChange::Table(TableChange::Added(table.clone())))
->>>>>>> 8a7a5b8f
             .collect()
     }
 
