#[macro_use]
mod display;

mod commands;
pub mod local_webserver;
mod logger;
mod routines;
pub mod settings;
mod watcher;

use std::cmp::Ordering;
use std::path::Path;
use std::process::exit;
use std::sync::Arc;

use clap::Parser;
use commands::{AggregationCommands, Commands, ConsumptionCommands, FlowCommands, GenerateCommand};
use config::ConfigError;
use home::home_dir;
use log::{debug, info};
use logger::setup_logging;
use regex::Regex;
use settings::{read_settings, Settings};

use crate::cli::routines::aggregation::create_aggregation_file;
use crate::cli::routines::consumption::create_consumption_file;

use crate::cli::routines::dev::{copy_old_schema, create_deno_files};
use crate::cli::routines::flow::{create_flow_directory, create_flow_file};
use crate::cli::routines::initialize::initialize_project;
use crate::cli::routines::logs::{follow_logs, show_logs};
use crate::cli::routines::migrate::generate_migration;
use crate::cli::routines::templates;
use crate::cli::routines::version::bump_version;
use crate::cli::routines::{RoutineFailure, RoutineSuccess};
use crate::cli::{
    display::{Message, MessageType},
    routines::{dev::run_local_infrastructure, RoutineController, RunMode},
    settings::{init_config_file, setup_user_directory},
};
use crate::infrastructure::olap::clickhouse::version_sync::{parse_version, version_to_string};
use crate::project::Project;
use crate::utilities::constants::{CLI_VERSION, PROJECT_NAME_ALLOW_PATTERN};
use crate::utilities::git::is_git_repo;

use self::routines::{
    clean::CleanProject, docker_packager::BuildDockerfile, docker_packager::CreateDockerfile,
};

#[derive(Parser)]
#[command(author, version, about, long_about = None, arg_required_else_help(true))]
struct Cli {
    /// Optional name to operate on
    name: Option<String>,

    // TODD: Add a config file option
    /// Sets a custom config file
    // #[arg(short, long, value_name = "FILE")]
    // config: Option<PathBuf>,

    /// Turn debugging information on
    #[arg(short, long)]
    debug: bool,

    #[command(subcommand)]
    command: Commands,
}

fn load_project() -> Result<Project, RoutineFailure> {
    Project::load_from_current_dir().map_err(|e| match e {
        ConfigError::Foreign(_) => RoutineFailure::error(Message {
            action: "Loading".to_string(),
            details: "No project found, please run `moose init` to create a project".to_string(),
        }),
        _ => RoutineFailure::error(Message {
            action: "Loading".to_string(),
            details: format!("Please validate the project's configs: {:?}", e),
        }),
    })
}

fn check_project_name(name: &str) -> Result<(), RoutineFailure> {
    let project_name_regex = Regex::new(PROJECT_NAME_ALLOW_PATTERN).unwrap();

    if !project_name_regex.is_match(name) {
        return Err(RoutineFailure::error(Message {
            action: "Init".to_string(),
            details: format!(
                "Project name should match the following: {}",
                PROJECT_NAME_ALLOW_PATTERN
            ),
        }));
    }
    Ok(())
}

async fn top_command_handler(
    settings: Settings,
    commands: &Commands,
) -> Result<RoutineSuccess, RoutineFailure> {
    match commands {
        Commands::Init {
            name,
            language,
            location,
            template,
            no_fail_already_exists,
        } => {
            info!(
                "Running init command with name: {}, language: {}, location: {:?}, template: {:?}",
                name, language, location, template
            );

            crate::utilities::capture::capture!(
                if template.is_some() {
                    ActivityType::InitTemplateCommand
                } else {
                    ActivityType::InitCommand
                },
                name.clone(),
                &settings
            );

            check_project_name(name)?;

            let dir_path = Path::new(location.as_deref().unwrap_or(name));
            if !no_fail_already_exists && dir_path.exists() {
                return Err(RoutineFailure::error(Message {
                    action: "Init".to_string(),
                    details:
                        "Directory already exists, please use the --no-fail-already-exists flag if this is expected."
                            .to_string(),
                }));
            }

            std::fs::create_dir_all(dir_path).expect("Failed to create directory");

            if dir_path.canonicalize().unwrap() == home_dir().unwrap().canonicalize().unwrap() {
                return Err(RoutineFailure::error(Message {
                    action: "Init".to_string(),
                    details: "You cannot create a project in your home directory".to_string(),
                }));
            }

            // TODO: refactor this to be extracted in different functions
            match template {
                Some(template) => {
                    templates::generate_template(template, CLI_VERSION, dir_path).await
                }
                None => {
                    let project = Project::new(dir_path, name.clone(), *language);
                    let project_arc = Arc::new(project);

                    debug!("Project: {:?}", project_arc);

                    initialize_project(&project_arc)?.show();

                    project_arc
                        .write_to_disk()
                        .expect("Failed to write project to file");

                    let is_git_repo =
                        is_git_repo(dir_path).expect("Failed to check if directory is a git repo");

                    if !is_git_repo {
                        crate::utilities::git::create_init_commit(project_arc, dir_path);
                        show_message!(
                            MessageType::Info,
                            Message {
                                action: "Init".to_string(),
                                details: "Created a new git repository".to_string(),
                            }
                        );
                    }

                    {
                        show_message!(
                            MessageType::Success,
                            Message {
                                action: "Success!".to_string(),
                                details: format!(
                                    "Created project at {} 🚀",
                                    dir_path.to_string_lossy()
                                ),
                            }
                        );
                    }

                    {
                        show_message!(
                            MessageType::Info,
                            Message {
                                action: "".to_string(),
                                details: "\n".to_string(),
                            }
                        );
                    }

                    Ok(RoutineSuccess::highlight(Message::new(
                        "Get Started".to_string(),
                        format!("\n\n📂 Go to your project directory: \n\t$ cd {}\n\n🛠️  Start dev server: \n\t$ npx @514labs/moose-cli@latest dev\n\n", dir_path.to_string_lossy()),
                    )))
                }
            }
        }
        Commands::Build { docker } => {
            let run_mode = RunMode::Explicit {};
            info!("Running build command");
            let project: Project = load_project()?;
            let project_arc = Arc::new(project);

            crate::utilities::capture::capture!(
                ActivityType::BuildCommand,
                project_arc.name().clone(),
                &settings
            );
            check_project_name(&project_arc.name())?;

            let mut controller = RoutineController::new();

            // Remove versions directory so only the relevant versions will be populated
            project_arc.delete_old_versions().map_err(|e| {
                RoutineFailure::error(Message {
                    action: "Build".to_string(),
                    details: format!("Failed to delete old versions: {:?}", e),
                })
            })?;

            copy_old_schema(&project_arc)?.show();

            // docker flag is true then build docker images
            if *docker {
                crate::utilities::capture::capture!(
                    ActivityType::DockerCommand,
                    project_arc.name().clone(),
                    &settings
                );
                // TODO get rid of the routines and use functions instead
                controller.add_routine(Box::new(CreateDockerfile::new(project_arc.clone())));
                controller.add_routine(Box::new(BuildDockerfile::new(project_arc.clone())));
                controller.run_routines(run_mode);

                Ok(RoutineSuccess::success(Message::new(
                    "Built".to_string(),
                    "Docker images".to_string(),
                )))
            } else {
                Err(RoutineFailure::error(Message {
                    action: "Build".to_string(),
                    details: "Docker flag is not set and is currently mandatory".to_string(),
                }))
            }
        }
        Commands::Dev {} => {
            info!("Running dev command");

            let mut project = load_project()?;
            project.set_is_production_env(false);
            let project_arc = Arc::new(project);

            crate::utilities::capture::capture!(
                ActivityType::DevCommand,
                project_arc.name().clone(),
                &settings
            );

            check_project_name(&project_arc.name())?;
            run_local_infrastructure(&project_arc)?.show();

            routines::start_development_mode(project_arc)
                .await
                .map_err(|e| {
                    RoutineFailure::error(Message {
                        action: "Dev".to_string(),
                        details: format!("Failed to start development mode: {:?}", e),
                    })
                })?;

            Ok(RoutineSuccess::success(Message::new(
                "Ran".to_string(),
                "local infrastructure".to_string(),
            )))
        }
        Commands::Generate(generate) => match generate.command {
            Some(GenerateCommand::Migrations {}) => {
                info!("Running generate migration command");
                let project = load_project()?;
                let project_arc = Arc::new(project);

                check_project_name(&project_arc.name())?;
<<<<<<< HEAD

                let mut controller = RoutineController::new();
                let run_mode = RunMode::Explicit {};

                copy_old_schema(&project_arc)?.show();

                // TODO get rid of the routines and use functions instead
                controller.add_routine(Box::new(GenerateMigration::new(project_arc)));
                controller.run_routines(run_mode);
=======
                copy_old_schema(&project_arc)?;
                generate_migration(&project_arc)?;
>>>>>>> fbc08d8f

                Ok(RoutineSuccess::success(Message::new(
                    "Generated".to_string(),
                    "migrations".to_string(),
                )))
            }
            None => Err(RoutineFailure::error(Message {
                action: "Generate".to_string(),
                details: "Please provide a subcommand".to_string(),
            })),
        },
        Commands::Prod {} => {
            info!("Running prod command");
            let mut project = load_project()?;

            project.set_is_production_env(true);
            let project_arc = Arc::new(project);

            crate::utilities::capture::capture!(
                ActivityType::ProdCommand,
                project_arc.name().clone(),
                &settings
            );

            check_project_name(&project_arc.name())?;
            create_deno_files(&project_arc)?.show();

            routines::start_production_mode(project_arc).await.unwrap();

            Ok(RoutineSuccess::success(Message::new(
                "Ran".to_string(),
                "production infrastructure".to_string(),
            )))
        }
        Commands::BumpVersion { new_version } => {
            let project = load_project()?;
            let project_arc = Arc::new(project);

            crate::utilities::capture::capture!(
                ActivityType::BumpVersionCommand,
                project_arc.name().clone(),
                &settings
            );

            check_project_name(&project_arc.name())?;

            let new_version = match new_version {
                None => {
                    let current = parse_version(project_arc.version());
                    let bump_location = if current.len() > 1 { 1 } else { 0 };

                    let new_version = current
                        .into_iter()
                        .enumerate()
                        .map(|(i, v)| match i.cmp(&bump_location) {
                            Ordering::Less => v,
                            Ordering::Equal => v + 1,
                            Ordering::Greater => 0,
                        })
                        .collect::<Vec<i32>>();
                    version_to_string(&new_version)
                }
                Some(new_version) => new_version.clone(),
            };

            bump_version(&project_arc, new_version)?;

            Ok(RoutineSuccess::success(Message::new(
                "Bumped".to_string(),
                "Version".to_string(),
            )))
        }
        Commands::Clean {} => {
            let run_mode = RunMode::Explicit {};
            let project = load_project()?;
            let project_arc = Arc::new(project);

            crate::utilities::capture::capture!(
                ActivityType::CleanCommand,
                project_arc.name().clone(),
                &settings
            );

            check_project_name(&project_arc.name())?;

            // TODO get rid of the routines and use functions instead
            let mut controller = RoutineController::new();
            controller.add_routine(Box::new(CleanProject::new(project_arc, run_mode)));
            controller.run_routines(run_mode);

            Ok(RoutineSuccess::success(Message::new(
                "Cleaned".to_string(),
                "Project".to_string(),
            )))
        }
        Commands::Flow(flow) => {
            info!("Running flow command");

            let flow_cmd = flow.command.as_ref().unwrap();
            match flow_cmd {
                FlowCommands::Init(init) => {
                    let project = load_project()?;
                    let project_arc = Arc::new(project);

                    crate::utilities::capture::capture!(
                        ActivityType::FlowInitCommand,
                        project_arc.name().clone(),
                        &settings
                    );

                    check_project_name(&project_arc.name())?;
                    create_flow_directory(
                        &project_arc,
                        init.source.clone(),
                        init.destination.clone(),
                    )?
                    .show();
                    create_flow_file(&project_arc, init.source.clone(), init.destination.clone())?
                        .show();

                    Ok(RoutineSuccess::success(Message::new(
                        "".to_string(),
                        "".to_string(),
                    )))
                }
            }
        }
        Commands::Aggregation(aggregation) => {
            info!("Running aggregation command");

            let aggregation_cmd = aggregation.command.as_ref().unwrap();
            match aggregation_cmd {
                AggregationCommands::Init { name } => {
                    let project = load_project()?;
                    let project_arc = Arc::new(project);

                    crate::utilities::capture::capture!(
                        ActivityType::AggregationInitCommand,
                        project_arc.name().clone(),
                        &settings
                    );

                    check_project_name(&project_arc.name())?;
<<<<<<< HEAD
                    create_aggregation_file(&project_arc, name.to_string())?.show();

                    Ok(RoutineSuccess::success(Message::new(
                        "Created".to_string(),
                        "Aggregation".to_string(),
                    )))
=======
                    create_aggregation_file(&project_arc, name.to_string())
>>>>>>> fbc08d8f
                }
            }
        }
        Commands::Consumption(consumption) => {
            info!("Running consumption command");

            let consumption_cmd = consumption.command.as_ref().unwrap();
            match consumption_cmd {
                ConsumptionCommands::Init { name } => {
                    let project = load_project()?;
                    let project_arc = Arc::new(project);

                    crate::utilities::capture::capture!(
                        ActivityType::ConsumptionInitCommand,
                        project_arc.name().clone(),
                        &settings
                    );

                    check_project_name(&project_arc.name())?;
                    create_consumption_file(&project_arc, name.to_string())?.show();

                    Ok(RoutineSuccess::success(Message::new(
                        "Created".to_string(),
                        "Api".to_string(),
                    )))
                }
            }
        }
        Commands::Logs { tail, filter } => {
            info!("Running logs command");

            let project = load_project()?;
            let project_arc = Arc::new(project);

            crate::utilities::capture::capture!(
                ActivityType::LogsCommand,
                project_arc.name().clone(),
                &settings
            );

            check_project_name(&project_arc.name())?;
            let log_file_path = settings.logger.log_file.clone();
            let filter_value = filter.clone().unwrap_or_else(|| "".to_string());

            if *tail {
                follow_logs(log_file_path, filter_value)
            } else {
                show_logs(log_file_path, filter_value)
            }
        }
    }
}

pub async fn cli_run() {
    let user_directory = setup_user_directory();
    if let Err(e) = user_directory {
        show_message!(
            MessageType::Error,
            Message {
                action: "Init".to_string(),
                details: format!(
                    "Failed to initialize ~/.moose, please check your permissions: {:?}",
                    e
                ),
            }
        );
        exit(1);
    }
    init_config_file().unwrap();

    let config = read_settings().unwrap();
    setup_logging(&config.logger).expect("Failed to setup logging");

    info!("CLI Configuration loaded and logging setup: {:?}", config);

    let cli = Cli::parse();

    match top_command_handler(config, &cli.command).await {
        Ok(s) => {
            show_message!(s.message_type, s.message);
            exit(0);
        }
        Err(e) => {
            show_message!(e.message_type, e.message);
            exit(1);
        }
    };
}<|MERGE_RESOLUTION|>--- conflicted
+++ resolved
@@ -288,20 +288,8 @@
                 let project_arc = Arc::new(project);
 
                 check_project_name(&project_arc.name())?;
-<<<<<<< HEAD
-
-                let mut controller = RoutineController::new();
-                let run_mode = RunMode::Explicit {};
-
                 copy_old_schema(&project_arc)?.show();
-
-                // TODO get rid of the routines and use functions instead
-                controller.add_routine(Box::new(GenerateMigration::new(project_arc)));
-                controller.run_routines(run_mode);
-=======
-                copy_old_schema(&project_arc)?;
-                generate_migration(&project_arc)?;
->>>>>>> fbc08d8f
+                generate_migration(&project_arc)?.show();
 
                 Ok(RoutineSuccess::success(Message::new(
                     "Generated".to_string(),
@@ -367,12 +355,7 @@
                 Some(new_version) => new_version.clone(),
             };
 
-            bump_version(&project_arc, new_version)?;
-
-            Ok(RoutineSuccess::success(Message::new(
-                "Bumped".to_string(),
-                "Version".to_string(),
-            )))
+            bump_version(&project_arc, new_version)
         }
         Commands::Clean {} => {
             let run_mode = RunMode::Explicit {};
@@ -445,16 +428,7 @@
                     );
 
                     check_project_name(&project_arc.name())?;
-<<<<<<< HEAD
-                    create_aggregation_file(&project_arc, name.to_string())?.show();
-
-                    Ok(RoutineSuccess::success(Message::new(
-                        "Created".to_string(),
-                        "Aggregation".to_string(),
-                    )))
-=======
                     create_aggregation_file(&project_arc, name.to_string())
->>>>>>> fbc08d8f
                 }
             }
         }
