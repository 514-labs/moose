--- conflicted
+++ resolved
@@ -80,11 +80,7 @@
 //!
 
 use std::collections::HashMap;
-<<<<<<< HEAD
-=======
-use std::path::Path;
 use std::sync::Arc;
->>>>>>> 8de8002c
 use std::{io::Error, path::PathBuf};
 
 use log::debug;
@@ -240,13 +236,8 @@
     let mut route_table = HashMap::<PathBuf, RouteMeta>::new();
 
     info!("Initializing project state");
-<<<<<<< HEAD
     let framework_object_versions =
-        initialize_project_state(project.schemas_dir(), project, &mut route_table).await?;
-
-=======
-    initialize_project_state(project.clone(), &mut route_table).await?;
->>>>>>> 8de8002c
+        initialize_project_state(project.clone(), &mut route_table).await?;
     let route_table: &'static RwLock<HashMap<PathBuf, RouteMeta>> =
         Box::leak(Box::new(RwLock::new(route_table)));
 
@@ -255,11 +246,7 @@
     let web_server = Webserver::new(server_config.host.clone(), server_config.port);
     let file_watcher = FileWatcher::new();
 
-<<<<<<< HEAD
-    file_watcher.start(project, framework_object_versions, route_table)?;
-=======
-    file_watcher.start(project.clone(), route_table)?;
->>>>>>> 8de8002c
+    file_watcher.start(project.clone(), framework_object_versions, route_table)?;
 
     info!("Starting web server...");
 
@@ -278,15 +265,10 @@
     let configured_client = olap::clickhouse::create_client(project.clickhouse_config.clone());
     let producer = redpanda::create_producer(project.redpanda_config.clone());
 
-<<<<<<< HEAD
     info!("Checking for old version directories...");
-=======
-    let schema_dir = project.schemas_dir();
-    info!("Starting schema directory crawl...");
->>>>>>> 8de8002c
 
     let mut framework_object_versions =
-        FrameworkObjectVersions::new(project.version.clone(), schema_dir.clone());
+        FrameworkObjectVersions::new(project.version().to_string(), project.schemas_dir().clone());
     match std::fs::read_dir(&old_version_dir) {
         Err(e) if e.kind() == std::io::ErrorKind::NotFound => {
             debug!("No old version directories found");
@@ -305,7 +287,7 @@
 
                     process_objects(
                         &framework_objects,
-                        project,
+                        project.clone(),
                         &path,
                         &configured_client,
                         &mut Vec::new(),
@@ -327,29 +309,20 @@
         Err(e) => Err(e)?,
     };
 
+    let schema_dir = project.schemas_dir();
     info!("Starting schema directory crawl...");
     with_spinner_async("Processing schema file", async {
-<<<<<<< HEAD
         let mut framework_objects: HashMap<String, FrameworkObject> = HashMap::new();
-        get_all_framework_objects(&mut framework_objects, &schema_dir, &project.version)?;
-=======
-        let crawl_result = process_schemas_in_dir(
-            schema_dir.as_path(),
-            project.clone(),
-            &configured_client,
-            route_table,
-        )
-        .await;
->>>>>>> 8de8002c
+        get_all_framework_objects(&mut framework_objects, &schema_dir, &project.version())?;
 
         let result = process_objects(
             &framework_objects,
-            project,
+            project.clone(),
             &schema_dir,
             &configured_client,
             &mut Vec::new(),
             route_table,
-            &project.version,
+            &project.version(),
         )
         .await;
 
@@ -360,15 +333,10 @@
 
         olap::clickhouse::check_ready(&configured_client).await?;
         let _ = post_current_state_to_console(
-            project,
+            project.clone(),
             &configured_client,
             &producer,
-<<<<<<< HEAD
             &framework_object_versions,
-            project.console_config.clone(),
-=======
-            route_table.clone(),
->>>>>>> 8de8002c
         )
         .await;
 
@@ -386,34 +354,13 @@
     })
     .await?;
 
-<<<<<<< HEAD
     info!("Crawling version syncs");
     with_spinner_async::<_, anyhow::Result<()>>("Setting up version syncs", {
         async {
-            let version_syncs = get_all_version_syncs(project, &framework_object_versions)?;
+            let version_syncs = get_all_version_syncs(&project, &framework_object_versions)?;
             println!("Version syncs: {:?}", version_syncs);
             for vs in version_syncs {
                 create_or_replace_version_sync(vs, &configured_client).await?;
-=======
-#[async_recursion]
-async fn process_schemas_in_dir(
-    schema_dir: &Path,
-    project: Arc<Project>,
-    configured_client: &ConfiguredDBClient,
-    route_table: &mut HashMap<PathBuf, RouteMeta>,
-) -> anyhow::Result<()> {
-    if schema_dir.is_dir() {
-        for entry in std::fs::read_dir(schema_dir)? {
-            let entry = entry?;
-            let path = entry.path();
-            if path.is_dir() {
-                debug!("Processing directory: {:?}", path);
-                process_schemas_in_dir(&path, project.clone(), configured_client, route_table)
-                    .await?;
-            } else {
-                debug!("Processing file: {:?}", path);
-                process_schema_file(&path, project.clone(), configured_client, route_table).await?
->>>>>>> 8de8002c
             }
             Ok(())
         }
