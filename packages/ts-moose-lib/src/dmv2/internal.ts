/**
 * @module internal
 * Internal implementation details for the Moose v2 data model (dmv2).
 *
 * This module manages the registration of user-defined dmv2 resources (Tables, Streams, APIs, etc.)
 * and provides functions to serialize these resources into a JSON format (`InfrastructureMap`)
 * expected by the Moose infrastructure management system. It also includes helper functions
 * to retrieve registered handler functions (for streams and APIs) and the base class
 * (`TypedBase`) used by dmv2 resource classes.
 *
 * @internal This module is intended for internal use by the Moose library and compiler plugin.
 *           Its API might change without notice.
 */
import process from "process";
<<<<<<< HEAD
import { IngestApi, Api, SqlResource, Workflow, Task } from "./index";
import { IJsonSchemaCollection } from "typia/src/schemas/json/IJsonSchemaCollection";
import { Column } from "../dataModels/dataModelTypes";
import { ApiUtil } from "../index";
=======
import {
  ConsumptionApi,
  IngestApi,
  SqlResource,
  Task,
  Workflow,
} from "./index";
import { IJsonSchemaCollection } from "typia/src/schemas/json/IJsonSchemaCollection";
import { Column } from "../dataModels/dataModelTypes";
import { ClickHouseEngines, ConsumptionUtil } from "../index";
>>>>>>> e08b0c48
import { OlapTable } from "./sdk/olapTable";
import { ConsumerConfig, Stream, TransformConfig } from "./sdk/stream";
import { compilerLog } from "../commons";

/**
 * Internal registry holding all defined Moose dmv2 resources.
 * Populated by the constructors of OlapTable, Stream, IngestApi, etc.
 * Accessed via `getMooseInternal()`.
 */
const moose_internal = {
  tables: new Map<string, OlapTable<any>>(),
  streams: new Map<string, Stream<any>>(),
  ingestApis: new Map<string, IngestApi<any>>(),
  apis: new Map<string, Api<any>>(),
  sqlResources: new Map<string, SqlResource>(),
  workflows: new Map<string, Workflow>(),
};
/**
 * Default retention period for streams if not specified (7 days in seconds).
 */
const defaultRetentionPeriod = 60 * 60 * 24 * 7;

/**
 * JSON representation of an OLAP table configuration.
 */
interface TableJson {
  /** The name of the table. */
  name: string;
  /** Array defining the table's columns and their types. */
  columns: Column[];
  /** List of column names used for the ORDER BY clause. */
  orderBy: string[];
  /** The name of the ClickHouse engine (e.g., "MergeTree", "ReplacingMergeTree"). */
  engine?: string;
  /** Optional version string for the table configuration. */
  version?: string;
  /** Optional metadata for the table (e.g., description). */
  metadata?: { description?: string };
  /** Lifecycle management setting for the table. */
  lifeCycle?: string;
}
/**
 * Represents a target destination for data flow, typically a stream.
 */
interface Target {
  /** The name of the target resource (e.g., stream name). */
  name: string;
  /** The kind of the target resource. */
  kind: "stream"; // may add `| "table"` in the future
  /** Optional version string of the target resource's configuration. */
  version?: string;
  /** Optional metadata for the target (e.g., description for function processes). */
  metadata?: { description?: string };
}

/**
 * Represents a consumer attached to a stream.
 */
interface Consumer {
  /** Optional version string for the consumer configuration. */
  version?: string;
}

/**
 * JSON representation of a Stream/Topic configuration.
 */
interface StreamJson {
  /** The name of the stream/topic. */
  name: string;
  /** Array defining the message schema (columns/fields). */
  columns: Column[];
  /** Data retention period in seconds. */
  retentionPeriod: number;
  /** Number of partitions for the stream/topic. */
  partitionCount: number;
  /** Optional name of the OLAP table this stream automatically syncs to. */
  targetTable?: string;
  /** Optional version of the target OLAP table configuration. */
  targetTableVersion?: string;
  /** Optional version string for the stream configuration. */
  version?: string;
  /** List of target streams this stream transforms data into. */
  transformationTargets: Target[];
  /** Flag indicating if a multi-transform function (`_multipleTransformations`) is defined. */
  hasMultiTransform: boolean;
  /** List of consumers attached to this stream. */
  consumers: Consumer[];
  /** Optional description for the stream. */
  metadata?: { description?: string };
  /** Lifecycle management setting for the stream. */
  lifeCycle?: string;
}
/**
 * JSON representation of an Ingest API configuration.
 */
interface IngestApiJson {
  /** The name of the Ingest API endpoint. */
  name: string;
  /** Array defining the expected input schema (columns/fields). */
  columns: Column[];

  /** The target stream where ingested data is written. */
  writeTo: Target;
  /** The DLQ if the data does not fit the schema. */
  deadLetterQueue?: string;
  /** Optional version string for the API configuration. */
  version?: string;
  /** Optional description for the API. */
  metadata?: { description?: string };
}

/**
 * JSON representation of an API configuration.
 */
interface ApiJson {
  /** The name of the API endpoint. */
  name: string;
  /** Array defining the expected query parameters schema. */
  queryParams: Column[];
  /** JSON schema definition of the API's response body. */
  responseSchema: IJsonSchemaCollection.IV3_1;
  /** Optional version string for the API configuration. */
  version?: string;
  /** Optional description for the API. */
  metadata?: { description?: string };
}

/**
 * Represents the unique signature of an infrastructure component (Table, Topic, etc.).
 * Used for defining dependencies between SQL resources.
 */
interface InfrastructureSignatureJson {
  /** A unique identifier for the resource instance (often name + version). */
  id: string;
  /** The kind/type of the infrastructure component. */
  kind:
    | "Table"
    | "Topic"
    | "ApiEndpoint"
    | "TopicToTableSyncProcess"
    | "View"
    | "SqlResource";
}

interface WorkflowJson {
  name: string;
  retries?: number;
  timeout?: string;
  schedule?: string;
}

/**
 * JSON representation of a generic SQL resource (like View, MaterializedView).
 */
interface SqlResourceJson {
  /** The name of the SQL resource. */
  name: string;
  /** Array of SQL DDL statements required to create the resource. */
  setup: readonly string[];
  /** Array of SQL DDL statements required to drop the resource. */
  teardown: readonly string[];

  /** List of infrastructure components (by signature) that this resource reads from. */
  pullsDataFrom: InfrastructureSignatureJson[];
  /** List of infrastructure components (by signature) that this resource writes to. */
  pushesDataTo: InfrastructureSignatureJson[];
}

/**
 * Converts the internal resource registry into a structured infrastructure map.
 * This map is serialized to JSON and used by the Moose infrastructure system.
 *
 * @param registry The internal Moose resource registry (`moose_internal`).
 * @returns An object containing dictionaries of tables, topics, ingest APIs, APIs, and SQL resources, formatted according to the `*Json` interfaces.
 */
export const toInfraMap = (registry: typeof moose_internal) => {
  const tables: { [key: string]: TableJson } = {};
  const topics: { [key: string]: StreamJson } = {};
  const ingestApis: { [key: string]: IngestApiJson } = {};
  const apis: { [key: string]: ApiJson } = {};
  const sqlResources: { [key: string]: SqlResourceJson } = {};
  const workflows: { [key: string]: WorkflowJson } = {};

  registry.tables.forEach((table) => {
    // If the table is part of an IngestPipeline, inherit metadata if not set
    let metadata = (table as any).metadata;
    if (!metadata && table.config && (table as any).pipelineParent) {
      metadata = (table as any).pipelineParent.metadata;
    }
    tables[table.name] = {
      name: table.name,
      columns: table.columnArray,
      orderBy: table.config.orderByFields ?? [],
      engine: table.config.engine,
      version: table.config.version,
      metadata,
      lifeCycle: table.config.lifeCycle,
    };
  });

  registry.streams.forEach((stream) => {
    // If the stream is part of an IngestPipeline, inherit metadata if not set
    let metadata = stream.metadata;
    if (!metadata && stream.config && (stream as any).pipelineParent) {
      metadata = (stream as any).pipelineParent.metadata;
    }
    const transformationTargets: Target[] = [];
    const consumers: Consumer[] = [];

    stream._transformations.forEach((transforms, destinationName) => {
      transforms.forEach(([destination, _, config]) => {
        transformationTargets.push({
          kind: "stream",
          name: destinationName,
          version: config.version,
          metadata: config.metadata,
        });
      });
    });

    stream._consumers.forEach((consumer) => {
      consumers.push({
        version: consumer.config.version,
      });
    });

    topics[stream.name] = {
      name: stream.name,
      columns: stream.columnArray,
      targetTable: stream.config.destination?.name,
      targetTableVersion: stream.config.destination?.config.version,
      retentionPeriod: stream.config.retentionPeriod ?? defaultRetentionPeriod,
      partitionCount: stream.config.parallelism ?? 1,
      version: stream.config.version,
      transformationTargets,
      hasMultiTransform: stream._multipleTransformations === undefined,
      consumers,
      metadata,
      lifeCycle: stream.config.lifeCycle,
    };
  });

  registry.ingestApis.forEach((api) => {
    // If the ingestApi is part of an IngestPipeline, inherit metadata if not set
    let metadata = api.metadata;
    if (!metadata && api.config && (api as any).pipelineParent) {
      metadata = (api as any).pipelineParent.metadata;
    }
    ingestApis[api.name] = {
      name: api.name,
      columns: api.columnArray,
      version: api.config.version,
      writeTo: {
        kind: "stream",
        name: api.config.destination.name,
      },
      deadLetterQueue: api.config.deadLetterQueue?.name,
      metadata,
    };
  });

  registry.apis.forEach((api, key) => {
    const rustKey =
      api.config.version ? `${api.name}:${api.config.version}` : api.name;
    apis[rustKey] = {
      name: api.name,
      queryParams: api.columnArray,
      responseSchema: api.responseSchema,
      version: api.config.version,
      metadata: api.metadata,
    };
  });

  registry.sqlResources.forEach((sqlResource) => {
    sqlResources[sqlResource.name] = {
      name: sqlResource.name,
      setup: sqlResource.setup,
      teardown: sqlResource.teardown,

      pullsDataFrom: sqlResource.pullsDataFrom.map((r) => {
        if (r.kind === "OlapTable") {
          const table = r as OlapTable<any>;
          const id =
            table.config.version ?
              `${table.name}_${table.config.version}`
            : table.name;
          return {
            id,
            kind: "Table",
          };
        } else if (r.kind === "SqlResource") {
          const resource = r as SqlResource;
          return {
            id: resource.name,
            kind: "SqlResource",
          };
        } else {
          throw new Error(`Unknown sql resource dependency type: ${r}`);
        }
      }),
      pushesDataTo: sqlResource.pushesDataTo.map((r) => {
        if (r.kind === "OlapTable") {
          const table = r as OlapTable<any>;
          const id =
            table.config.version ?
              `${table.name}_${table.config.version}`
            : table.name;
          return {
            id,
            kind: "Table",
          };
        } else if (r.kind === "SqlResource") {
          const resource = r as SqlResource;
          return {
            id: resource.name,
            kind: "SqlResource",
          };
        } else {
          throw new Error(`Unknown sql resource dependency type: ${r}`);
        }
      }),
    };
  });

  registry.workflows.forEach((workflow) => {
    workflows[workflow.name] = {
      name: workflow.name,
      retries: workflow.config.retries,
      timeout: workflow.config.timeout,
      schedule: workflow.config.schedule,
    };
  });

  return {
    topics,
    tables,
    ingestApis,
    apis,
    sqlResources,
    workflows,
  };
};

/**
 * Retrieves the global internal Moose resource registry.
 * Uses `globalThis` to ensure a single registry instance.
 *
 * @returns The internal Moose resource registry.
 */
export const getMooseInternal = (): typeof moose_internal =>
  (globalThis as any).moose_internal;

// work around for variable visibility in compiler output
if (getMooseInternal() === undefined) {
  (globalThis as any).moose_internal = moose_internal;
}

/**
 * Loads the user's application entry point (`app/index.ts`) to register resources,
 * then generates and prints the infrastructure map as JSON.
 *
 * This function is the main entry point used by the Moose infrastructure system
 * to discover the defined resources.
 * It prints the JSON map surrounded by specific delimiters (`___MOOSE_STUFF___start`
 * and `end___MOOSE_STUFF___`) for easy extraction by the calling process.
 */
export const dumpMooseInternal = async () => {
  loadIndex();

  console.log(
    "___MOOSE_STUFF___start",
    JSON.stringify(toInfraMap(getMooseInternal())),
    "end___MOOSE_STUFF___",
  );
};

const loadIndex = () => {
  try {
    require(`${process.cwd()}/app/index.ts`);
  } catch (error) {
    let hint: string | undefined;
    const details = error instanceof Error ? error.message : String(error);
    if (details.includes("ERR_REQUIRE_ESM") || details.includes("ES Module")) {
      hint =
        "The file or its dependencies are ESM-only. Switch to packages that dual-support CJS & ESM, or upgrade to Node 22.12+. " +
        "If you must use Node 20, you may try Node 20.19\n\n";
    }

    let options: { cause: Error } | undefined = undefined;
    if (error instanceof Error) {
      options = { cause: error };
    }

    const errorMsg = `${hint ?? ""}${details}`;
    throw new Error(errorMsg, options);
  }
};

/**
 * Loads the user's application entry point and extracts all registered stream
 * transformation and consumer functions.
 *
 * @returns A Map where keys are unique identifiers for transformations/consumers
 *          (e.g., "sourceStream_destStream_version", "sourceStream_<no-target>_version")
 *          and values are the corresponding handler functions.
 */
export const getStreamingFunctions = async () => {
  loadIndex();

  const registry = getMooseInternal();
  const transformFunctions = new Map<
    string,
    [(data: unknown) => unknown, TransformConfig<any> | ConsumerConfig<any>]
  >();

  registry.streams.forEach((stream) => {
    stream._transformations.forEach((transforms, destinationName) => {
      transforms.forEach(([_, transform, config]) => {
        const transformFunctionKey = `${stream.name}_${destinationName}${config.version ? `_${config.version}` : ""}`;
        compilerLog(`getStreamingFunctions: ${transformFunctionKey}`);
        transformFunctions.set(transformFunctionKey, [transform, config]);
      });
    });

    stream._consumers.forEach((consumer) => {
      const consumerFunctionKey = `${stream.name}_<no-target>${consumer.config.version ? `_${consumer.config.version}` : ""}`;
      transformFunctions.set(consumerFunctionKey, [
        consumer.consumer,
        consumer.config,
      ]);
    });
  });

  return transformFunctions;
};

/**
 * Loads the user's application entry point and extracts all registered
 * API handler functions.
 *
 * @returns A Map where keys are the names of the APIs and values
 *          are their corresponding handler functions.
 */
export const getApis = async () => {
  loadIndex();
  const apiFunctions = new Map<
    string,
    (params: unknown, utils: ApiUtil) => unknown
  >();

  const registry = getMooseInternal();
  // Single pass: store full keys, track aliasing decisions
  const versionCountByName = new Map<string, number>();
  const nameToSoleVersionHandler = new Map<
    string,
    (params: unknown, utils: ApiUtil) => unknown
  >();

  registry.apis.forEach((api, key) => {
    const handler = api.getHandler();
    apiFunctions.set(key, handler);

    if (!api.config.version) {
      // Explicit unversioned takes precedence for alias
      if (!apiFunctions.has(api.name)) {
        apiFunctions.set(api.name, handler);
      }
      nameToSoleVersionHandler.delete(api.name);
      versionCountByName.delete(api.name);
    } else if (!apiFunctions.has(api.name)) {
      // Only track versioned for alias if no explicit unversioned present
      const count = (versionCountByName.get(api.name) ?? 0) + 1;
      versionCountByName.set(api.name, count);
      if (count === 1) {
        nameToSoleVersionHandler.set(api.name, handler);
      } else {
        nameToSoleVersionHandler.delete(api.name);
      }
    }
  });

  // Finalize aliases for names that have exactly one versioned API and no unversioned
  nameToSoleVersionHandler.forEach((handler, name) => {
    if (!apiFunctions.has(name)) {
      apiFunctions.set(name, handler);
    }
  });

  return apiFunctions;
};

export const dlqSchema: IJsonSchemaCollection.IV3_1 = {
  version: "3.1",
  components: {
    schemas: {
      DeadLetterModel: {
        type: "object",
        properties: {
          originalRecord: {
            $ref: "#/components/schemas/Recordstringany",
          },
          errorMessage: {
            type: "string",
          },
          errorType: {
            type: "string",
          },
          failedAt: {
            type: "string",
            format: "date-time",
          },
          source: {
            oneOf: [
              {
                const: "api",
              },
              {
                const: "transform",
              },
              {
                const: "table",
              },
            ],
          },
        },
        required: [
          "originalRecord",
          "errorMessage",
          "errorType",
          "failedAt",
          "source",
        ],
      },
      Recordstringany: {
        type: "object",
        properties: {},
        required: [],
        description: "Construct a type with a set of properties K of type T",
        additionalProperties: {},
      },
    },
  },
  schemas: [
    {
      $ref: "#/components/schemas/DeadLetterModel",
    },
  ],
};

export const dlqColumns: Column[] = [
  {
    name: "originalRecord",
    data_type: "Json",
    primary_key: false,
    required: true,
    unique: false,
    default: null,
    annotations: [],
  },
  {
    name: "errorMessage",
    data_type: "String",
    primary_key: false,
    required: true,
    unique: false,
    default: null,
    annotations: [],
  },
  {
    name: "errorType",
    data_type: "String",
    primary_key: false,
    required: true,
    unique: false,
    default: null,
    annotations: [],
  },
  {
    name: "failedAt",
    data_type: "DateTime",
    primary_key: false,
    required: true,
    unique: false,
    default: null,
    annotations: [],
  },
  {
    name: "source",
    data_type: "String",
    primary_key: false,
    required: true,
    unique: false,
    default: null,
    annotations: [],
  },
];

export const getWorkflows = async () => {
  loadIndex();

  const registry = getMooseInternal();
  return registry.workflows;
};

function findTaskInTree(
  task: Task<any, any>,
  targetName: string,
): Task<any, any> | undefined {
  if (task.name === targetName) {
    return task;
  }

  if (task.config.onComplete?.length) {
    for (const childTask of task.config.onComplete) {
      const found = findTaskInTree(childTask, targetName);
      if (found) {
        return found;
      }
    }
  }

  return undefined;
}

export const getTaskForWorkflow = async (
  workflowName: string,
  taskName: string,
): Promise<Task<any, any>> => {
  const workflows = await getWorkflows();
  const workflow = workflows.get(workflowName);
  if (!workflow) {
    throw new Error(`Workflow ${workflowName} not found`);
  }

  const task = findTaskInTree(
    workflow.config.startingTask as Task<any, any>,
    taskName,
  );
  if (!task) {
    throw new Error(`Task ${taskName} not found in workflow ${workflowName}`);
  }

  return task;
};<|MERGE_RESOLUTION|>--- conflicted
+++ resolved
@@ -12,14 +12,8 @@
  *           Its API might change without notice.
  */
 import process from "process";
-<<<<<<< HEAD
-import { IngestApi, Api, SqlResource, Workflow, Task } from "./index";
-import { IJsonSchemaCollection } from "typia/src/schemas/json/IJsonSchemaCollection";
-import { Column } from "../dataModels/dataModelTypes";
-import { ApiUtil } from "../index";
-=======
 import {
-  ConsumptionApi,
+  Api,
   IngestApi,
   SqlResource,
   Task,
@@ -27,8 +21,7 @@
 } from "./index";
 import { IJsonSchemaCollection } from "typia/src/schemas/json/IJsonSchemaCollection";
 import { Column } from "../dataModels/dataModelTypes";
-import { ClickHouseEngines, ConsumptionUtil } from "../index";
->>>>>>> e08b0c48
+import { ClickHouseEngines, ApiUtil } from "../index";
 import { OlapTable } from "./sdk/olapTable";
 import { ConsumerConfig, Stream, TransformConfig } from "./sdk/stream";
 import { compilerLog } from "../commons";
